﻿using System;
using System.Collections.Generic;
using System.Linq;
using System.Reflection;
using Newtonsoft.Json;
using Newtonsoft.Json.Linq;
using Octopus.Client.Model;
using Octopus.Client.Model.Accounts;
using Octopus.Client.Model.Endpoints;

namespace Octopus.Client.Serialization
{
    /// <summary>
    /// Serializes <see cref="EndpointResource" />s by including and the CommunicationStyle property.
    /// </summary>
    public class EndpointConverter : InheritedClassConverter<EndpointResource, CommunicationStyle>
    {
        static readonly IDictionary<CommunicationStyle, Type> EndpointTypes =
          new Dictionary<CommunicationStyle, Type>
          {
                {CommunicationStyle.TentacleActive, typeof (PollingTentacleEndpointResource)},
                {CommunicationStyle.TentaclePassive, typeof (ListeningTentacleEndpointResource)},
                {CommunicationStyle.Ssh, typeof (SshEndpointResource)},
                {CommunicationStyle.OfflineDrop, typeof (OfflineDropEndpointResource)},
                {CommunicationStyle.AzureCloudService, typeof (CloudServiceEndpointResource)},
                {CommunicationStyle.AzureWebApp, typeof (AzureWebAppEndpointResource)},
                {CommunicationStyle.None, typeof (CloudRegionEndpointResource)}
          };

<<<<<<< HEAD
        protected override IDictionary<CommunicationStyle, Type> DerivedTypeMappings => EndpointTypes;
        protected override string TypeDesignatingPropertyName => "CommunicationStyle";
=======
        public override void WriteJson(JsonWriter writer, object value, JsonSerializer serializer)
        {
            writer.WriteStartObject();

            foreach (var property in value.GetType()
                .GetTypeInfo()
                .GetProperties(BindingFlags.Instance | BindingFlags.Public | BindingFlags.GetProperty)
                .Where(p => p.CanRead))
            {
                writer.WritePropertyName(property.Name);
                serializer.Serialize(writer, property.GetValue(value, null));
            }

            writer.WriteEndObject();
        }

        public override object ReadJson(JsonReader reader, Type objectType, object existingValue, JsonSerializer serializer)
        {
            if (reader.TokenType == JsonToken.Null)
                return null;

            var jo = JObject.Load(reader);
            var communicationStyle = jo.GetValue("CommunicationStyle").ToObject<string>();
            var type = EndpointTypes[(CommunicationStyle)Enum.Parse(typeof(CommunicationStyle), communicationStyle)];
            var ctor = type.GetTypeInfo().GetConstructors(BindingFlags.Public | BindingFlags.Instance).Single();
            var args = ctor.GetParameters().Select(p =>
                jo.GetValue(char.ToUpper(p.Name[0]) + p.Name.Substring(1))
                    .ToObject(p.ParameterType, serializer)).ToArray();
            var instance = ctor.Invoke(args);
            foreach (var prop in type
                .GetTypeInfo()
                .GetProperties(BindingFlags.Public | BindingFlags.SetProperty | BindingFlags.Instance)
                .Where(p => p.CanWrite))
            {
                var val = jo.GetValue(prop.Name);
                if (val != null)
                    prop.SetValue(instance, val.ToObject(prop.PropertyType, serializer), null);
            }
            return instance;
        }

        public override bool CanConvert(Type objectType)
        {
            return typeof(EndpointResource).GetTypeInfo().IsAssignableFrom(objectType);
        }
>>>>>>> cf167848
    }
}<|MERGE_RESOLUTION|>--- conflicted
+++ resolved
@@ -1,11 +1,6 @@
 ﻿using System;
 using System.Collections.Generic;
-using System.Linq;
-using System.Reflection;
-using Newtonsoft.Json;
-using Newtonsoft.Json.Linq;
 using Octopus.Client.Model;
-using Octopus.Client.Model.Accounts;
 using Octopus.Client.Model.Endpoints;
 
 namespace Octopus.Client.Serialization
@@ -27,55 +22,7 @@
                 {CommunicationStyle.None, typeof (CloudRegionEndpointResource)}
           };
 
-<<<<<<< HEAD
         protected override IDictionary<CommunicationStyle, Type> DerivedTypeMappings => EndpointTypes;
         protected override string TypeDesignatingPropertyName => "CommunicationStyle";
-=======
-        public override void WriteJson(JsonWriter writer, object value, JsonSerializer serializer)
-        {
-            writer.WriteStartObject();
-
-            foreach (var property in value.GetType()
-                .GetTypeInfo()
-                .GetProperties(BindingFlags.Instance | BindingFlags.Public | BindingFlags.GetProperty)
-                .Where(p => p.CanRead))
-            {
-                writer.WritePropertyName(property.Name);
-                serializer.Serialize(writer, property.GetValue(value, null));
-            }
-
-            writer.WriteEndObject();
-        }
-
-        public override object ReadJson(JsonReader reader, Type objectType, object existingValue, JsonSerializer serializer)
-        {
-            if (reader.TokenType == JsonToken.Null)
-                return null;
-
-            var jo = JObject.Load(reader);
-            var communicationStyle = jo.GetValue("CommunicationStyle").ToObject<string>();
-            var type = EndpointTypes[(CommunicationStyle)Enum.Parse(typeof(CommunicationStyle), communicationStyle)];
-            var ctor = type.GetTypeInfo().GetConstructors(BindingFlags.Public | BindingFlags.Instance).Single();
-            var args = ctor.GetParameters().Select(p =>
-                jo.GetValue(char.ToUpper(p.Name[0]) + p.Name.Substring(1))
-                    .ToObject(p.ParameterType, serializer)).ToArray();
-            var instance = ctor.Invoke(args);
-            foreach (var prop in type
-                .GetTypeInfo()
-                .GetProperties(BindingFlags.Public | BindingFlags.SetProperty | BindingFlags.Instance)
-                .Where(p => p.CanWrite))
-            {
-                var val = jo.GetValue(prop.Name);
-                if (val != null)
-                    prop.SetValue(instance, val.ToObject(prop.PropertyType, serializer), null);
-            }
-            return instance;
-        }
-
-        public override bool CanConvert(Type objectType)
-        {
-            return typeof(EndpointResource).GetTypeInfo().IsAssignableFrom(objectType);
-        }
->>>>>>> cf167848
     }
 }