--- conflicted
+++ resolved
@@ -1,4027 +1,3792 @@
-Octopus.Client
-{
-  class DefaultLinkResolver
-    Octopus.Client.ILinkResolver
-  {
-    .ctor(Uri, String)
-    Uri Resolve(String)
-    String ToString()
-  }
-  interface ILinkResolver
-  {
-    Uri Resolve(String)
-  }
-  interface IOctopusAsyncClient
-    IDisposable
-  {
-    event Action<HttpRequestMessage> BeforeSendingHttpRequest
-    event Action<OctopusResponse> ReceivedOctopusResponse
-    event Action<OctopusRequest> SendingOctopusRequest
-    Octopus.Client.IOctopusAsyncRepository Repository { get; }
-    Octopus.Client.Model.RootResource RootDocument { get; }
-    Task<TResource> Create(String, Octopus.Client.TResource, Object)
-    Task Delete(String, Object)
-    Task<TResource> Get(String, Object)
-    Task<Stream> GetContent(String)
-    Task<ResourceCollection<TResource>> List(String, Object)
-    Task Paginate(String, Func<ResourceCollection<TResource>, Boolean>)
-    Task Paginate(String, Object, Func<ResourceCollection<TResource>, Boolean>)
-    Task Post(String, Octopus.Client.TResource, Object)
-    Task<TResponse> Post(String, Octopus.Client.TResource, Object)
-    Task Post(String)
-    Task Put(String, Octopus.Client.TResource)
-    Task PutContent(String, Stream)
-    Uri QualifyUri(String, Object)
-    Task<RootResource> RefreshRootDocument()
-    Task<TResource> Update(String, Octopus.Client.TResource, Object)
-  }
-  interface IOctopusAsyncRepository
-  {
-    Octopus.Client.Repositories.Async.IAccountRepository Accounts { get; }
-    Octopus.Client.Repositories.Async.IActionTemplateRepository ActionTemplates { get; }
-    Octopus.Client.Repositories.Async.IArtifactRepository Artifacts { get; }
-    Octopus.Client.Repositories.Async.IBackupRepository Backups { get; }
-    Octopus.Client.Repositories.Async.IBuiltInPackageRepositoryRepository BuiltInPackageRepository { get; }
-    Octopus.Client.Repositories.Async.ICertificateRepository Certificates { get; }
-    Octopus.Client.Repositories.Async.IChannelRepository Channels { get; }
-    Octopus.Client.IOctopusAsyncClient Client { get; }
-    Octopus.Client.Repositories.Async.IDashboardConfigurationRepository DashboardConfigurations { get; }
-    Octopus.Client.Repositories.Async.IDashboardRepository Dashboards { get; }
-    Octopus.Client.Repositories.Async.IDefectsRepository Defects { get; }
-    Octopus.Client.Repositories.Async.IDeploymentProcessRepository DeploymentProcesses { get; }
-    Octopus.Client.Repositories.Async.IDeploymentRepository Deployments { get; }
-    Octopus.Client.Repositories.Async.IEnvironmentRepository Environments { get; }
-    Octopus.Client.Repositories.Async.IEventRepository Events { get; }
-    Octopus.Client.Repositories.Async.IFeaturesConfigurationRepository FeaturesConfiguration { get; }
-    Octopus.Client.Repositories.Async.IFeedRepository Feeds { get; }
-    Octopus.Client.Repositories.Async.IInterruptionRepository Interruptions { get; }
-    Octopus.Client.Repositories.Async.ILibraryVariableSetRepository LibraryVariableSets { get; }
-    Octopus.Client.Repositories.Async.ILifecyclesRepository Lifecycles { get; }
-    Octopus.Client.Repositories.Async.IMachinePolicyRepository MachinePolicies { get; }
-    Octopus.Client.Repositories.Async.IMachineRoleRepository MachineRoles { get; }
-    Octopus.Client.Repositories.Async.IMachineRepository Machines { get; }
-    Octopus.Client.Repositories.Async.IOctopusServerNodeRepository OctopusServerNodes { get; }
-    Octopus.Client.Repositories.Async.IProjectGroupRepository ProjectGroups { get; }
-    Octopus.Client.Repositories.Async.IProjectRepository Projects { get; }
-    Octopus.Client.Repositories.Async.IProjectTriggerRepository ProjectTriggers { get; }
-    Octopus.Client.Repositories.Async.IProxyRepository Proxies { get; }
-    Octopus.Client.Repositories.Async.IReleaseRepository Releases { get; }
-    Octopus.Client.Repositories.Async.IRetentionPolicyRepository RetentionPolicies { get; }
-    Octopus.Client.Repositories.Async.ISchedulerRepository Schedulers { get; }
-    Octopus.Client.Repositories.Async.IServerStatusRepository ServerStatus { get; }
-    Octopus.Client.Repositories.Async.ISubscriptionRepository Subscriptions { get; }
-    Octopus.Client.Repositories.Async.ITagSetRepository TagSets { get; }
-    Octopus.Client.Repositories.Async.ITaskRepository Tasks { get; }
-    Octopus.Client.Repositories.Async.ITeamsRepository Teams { get; }
-    Octopus.Client.Repositories.Async.ITenantRepository Tenants { get; }
-    Octopus.Client.Repositories.Async.IUserRolesRepository UserRoles { get; }
-    Octopus.Client.Repositories.Async.IUserRepository Users { get; }
-    Octopus.Client.Repositories.Async.IVariableSetRepository VariableSets { get; }
-  }
-  interface IOctopusClientFactory
-  {
-    Task<IOctopusAsyncClient> CreateAsyncClient(Octopus.Client.OctopusServerEndpoint, Octopus.Client.OctopusClientOptions)
-  }
-  class OctopusAsyncClient
-    Octopus.Client.IOctopusAsyncClient
-    IDisposable
-  {
-    event Action<HttpRequestMessage> BeforeSendingHttpRequest
-    event Action<OctopusResponse> ReceivedOctopusResponse
-    event Action<OctopusRequest> SendingOctopusRequest
-    Octopus.Client.IOctopusAsyncRepository Repository { get; }
-    Octopus.Client.Model.RootResource RootDocument { get; }
-    static Task<IOctopusAsyncClient> Create(Octopus.Client.OctopusServerEndpoint, Octopus.Client.OctopusClientOptions)
-    Task<TResource> Create(String, Octopus.Client.TResource, Object)
-    Task Delete(String, Object)
-    void Dispose()
-    Task<TResource> Get(String, Object)
-    Task<Stream> GetContent(String)
-    Task<ResourceCollection<TResource>> List(String, Object)
-    Task Paginate(String, Object, Func<ResourceCollection<TResource>, Boolean>)
-    Task Paginate(String, Func<ResourceCollection<TResource>, Boolean>)
-    Task Post(String, Octopus.Client.TResource, Object)
-    Task<TResponse> Post(String, Octopus.Client.TResource, Object)
-    Task Post(String)
-    Task Put(String, Octopus.Client.TResource)
-    Task PutContent(String, Stream)
-    Uri QualifyUri(String, Object)
-    Task<RootResource> RefreshRootDocument()
-    Task<TResource> Update(String, Octopus.Client.TResource, Object)
-  }
-  class OctopusAsyncRepository
-    Octopus.Client.IOctopusAsyncRepository
-  {
-    .ctor(Octopus.Client.IOctopusAsyncClient)
-    Octopus.Client.Repositories.Async.IAccountRepository Accounts { get; }
-    Octopus.Client.Repositories.Async.IActionTemplateRepository ActionTemplates { get; }
-    Octopus.Client.Repositories.Async.IArtifactRepository Artifacts { get; }
-    Octopus.Client.Repositories.Async.IBackupRepository Backups { get; }
-    Octopus.Client.Repositories.Async.IBuiltInPackageRepositoryRepository BuiltInPackageRepository { get; }
-    Octopus.Client.Repositories.Async.ICertificateRepository Certificates { get; }
-    Octopus.Client.Repositories.Async.IChannelRepository Channels { get; }
-    Octopus.Client.IOctopusAsyncClient Client { get; }
-    Octopus.Client.Repositories.Async.IDashboardConfigurationRepository DashboardConfigurations { get; }
-    Octopus.Client.Repositories.Async.IDashboardRepository Dashboards { get; }
-    Octopus.Client.Repositories.Async.IDefectsRepository Defects { get; }
-    Octopus.Client.Repositories.Async.IDeploymentProcessRepository DeploymentProcesses { get; }
-    Octopus.Client.Repositories.Async.IDeploymentRepository Deployments { get; }
-    Octopus.Client.Repositories.Async.IEnvironmentRepository Environments { get; }
-    Octopus.Client.Repositories.Async.IEventRepository Events { get; }
-    Octopus.Client.Repositories.Async.IFeaturesConfigurationRepository FeaturesConfiguration { get; }
-    Octopus.Client.Repositories.Async.IFeedRepository Feeds { get; }
-    Octopus.Client.Repositories.Async.IInterruptionRepository Interruptions { get; }
-    Octopus.Client.Repositories.Async.ILibraryVariableSetRepository LibraryVariableSets { get; }
-    Octopus.Client.Repositories.Async.ILifecyclesRepository Lifecycles { get; }
-    Octopus.Client.Repositories.Async.IMachinePolicyRepository MachinePolicies { get; }
-    Octopus.Client.Repositories.Async.IMachineRoleRepository MachineRoles { get; }
-    Octopus.Client.Repositories.Async.IMachineRepository Machines { get; }
-    Octopus.Client.Repositories.Async.IOctopusServerNodeRepository OctopusServerNodes { get; }
-    Octopus.Client.Repositories.Async.IProjectGroupRepository ProjectGroups { get; }
-    Octopus.Client.Repositories.Async.IProjectRepository Projects { get; }
-    Octopus.Client.Repositories.Async.IProjectTriggerRepository ProjectTriggers { get; }
-    Octopus.Client.Repositories.Async.IProxyRepository Proxies { get; }
-    Octopus.Client.Repositories.Async.IReleaseRepository Releases { get; }
-    Octopus.Client.Repositories.Async.IRetentionPolicyRepository RetentionPolicies { get; }
-    Octopus.Client.Repositories.Async.ISchedulerRepository Schedulers { get; }
-    Octopus.Client.Repositories.Async.IServerStatusRepository ServerStatus { get; }
-    Octopus.Client.Repositories.Async.ISubscriptionRepository Subscriptions { get; }
-    Octopus.Client.Repositories.Async.ITagSetRepository TagSets { get; }
-    Octopus.Client.Repositories.Async.ITaskRepository Tasks { get; }
-    Octopus.Client.Repositories.Async.ITeamsRepository Teams { get; }
-    Octopus.Client.Repositories.Async.ITenantRepository Tenants { get; }
-    Octopus.Client.Repositories.Async.IUserRolesRepository UserRoles { get; }
-    Octopus.Client.Repositories.Async.IUserRepository Users { get; }
-    Octopus.Client.Repositories.Async.IVariableSetRepository VariableSets { get; }
-  }
-  class OctopusClientFactory
-    Octopus.Client.IOctopusClientFactory
-  {
-    .ctor()
-    Task<IOctopusAsyncClient> CreateAsyncClient(Octopus.Client.OctopusServerEndpoint, Octopus.Client.OctopusClientOptions)
-  }
-  class OctopusClientOptions
-  {
-    .ctor()
-  }
-  abstract class OctopusRepositoryExtensions
-  {
-    static Octopus.Client.IOctopusAsyncRepository CreateRepository(Octopus.Client.IOctopusAsyncClient)
-  }
-  class OctopusRequest
-  {
-    .ctor(String, Uri, Object)
-    String Method { get; }
-    Object RequestResource { get; }
-    Uri Uri { get; }
-  }
-  class OctopusResponse
-  {
-    .ctor(Octopus.Client.OctopusRequest, HttpStatusCode, String, Object)
-    String Location { get; }
-    Octopus.Client.OctopusRequest Request { get; }
-    Object ResponseResource { get; }
-    HttpStatusCode StatusCode { get; }
-  }
-  class OctopusResponse`1
-  {
-    .ctor(Octopus.Client.OctopusRequest, HttpStatusCode, String, Octopus.Client.TResponseResource)
-    Octopus.Client.TResponseResource ResponseResource { get; }
-  }
-  class OctopusServerEndpoint
-  {
-    .ctor(String)
-    .ctor(String, String)
-    .ctor(String, String, ICredentials)
-    .ctor(Octopus.Client.ILinkResolver, String, ICredentials)
-    String ApiKey { get; }
-    ICredentials Credentials { get; }
-    Octopus.Client.ILinkResolver OctopusServer { get; }
-    IWebProxy Proxy { get; set; }
-    Octopus.Client.OctopusServerEndpoint AsUser(String)
-  }
-  class UrlTemplate
-  {
-    .ctor(String)
-    IEnumerable<String> GetParameterNames()
-    String Resolve()
-    static String Resolve(String, Object)
-    static String Resolve(String, IDictionary<String, Object>)
-    void SetParameter(String, Object)
-    void SetParameter(String, String)
-    void SetParameter(String, IEnumerable<String>)
-    void SetParameter(String, IDictionary<String, String>)
-  }
-}
-Octopus.Client.Editors.Async
-{
-  class ChannelEditor
-    Octopus.Client.Editors.Async.IResourceEditor<ChannelResource, ChannelEditor>
-    Octopus.Client.Editors.Async.IResourceBuilder
-  {
-    .ctor(Octopus.Client.Repositories.Async.IChannelRepository)
-    Octopus.Client.Model.ChannelResource Instance { get; }
-    Octopus.Client.Editors.Async.ChannelEditor AddCommonRuleForAllActions(String, String, Octopus.Client.Model.DeploymentProcessResource)
-    Octopus.Client.Editors.Async.ChannelEditor AddOrUpdateTenantTags(Octopus.Client.Model.TagResource[])
-    Octopus.Client.Editors.Async.ChannelEditor AddRule(Octopus.Client.Model.ChannelVersionRuleResource)
-    Octopus.Client.Editors.Async.ChannelEditor AddRule(String, String, Octopus.Client.Model.DeploymentActionResource[])
-    Octopus.Client.Editors.Async.ChannelEditor ClearRules()
-    Octopus.Client.Editors.Async.ChannelEditor ClearTenantTags()
-    Task<ChannelEditor> CreateOrModify(Octopus.Client.Model.ProjectResource, String)
-    Task<ChannelEditor> CreateOrModify(Octopus.Client.Model.ProjectResource, String, String)
-    Octopus.Client.Editors.Async.ChannelEditor Customize(Action<ChannelResource>)
-    Task<ChannelEditor> Save()
-    Octopus.Client.Editors.Async.ChannelEditor SetAsDefaultChannel()
-    Octopus.Client.Editors.Async.ChannelEditor UsingLifecycle(Octopus.Client.Model.LifecycleResource)
-  }
-  class DeploymentProcessEditor
-    Octopus.Client.Editors.Async.IResourceEditor<DeploymentProcessResource, DeploymentProcessEditor>
-    Octopus.Client.Editors.Async.IResourceBuilder
-  {
-    .ctor(Octopus.Client.Repositories.Async.IDeploymentProcessRepository)
-    Octopus.Client.Model.DeploymentProcessResource Instance { get; }
-    Octopus.Client.Model.DeploymentStepResource AddOrUpdateStep(String)
-    Octopus.Client.Editors.Async.DeploymentProcessEditor ClearSteps()
-    Octopus.Client.Editors.Async.DeploymentProcessEditor Customize(Action<DeploymentProcessResource>)
-    Octopus.Client.Model.DeploymentStepResource FindStep(String)
-    Task<DeploymentProcessEditor> Load(String)
-    Octopus.Client.Editors.Async.DeploymentProcessEditor RemoveStep(String)
-    Task<DeploymentProcessEditor> Save()
-  }
-  class EnvironmentEditor
-    Octopus.Client.Editors.Async.IResourceEditor<EnvironmentResource, EnvironmentEditor>
-    Octopus.Client.Editors.Async.IResourceBuilder
-  {
-    .ctor(Octopus.Client.Repositories.Async.IEnvironmentRepository)
-    Octopus.Client.Model.EnvironmentResource Instance { get; }
-    Task<EnvironmentEditor> CreateOrModify(String)
-    Task<EnvironmentEditor> CreateOrModify(String, String)
-    Octopus.Client.Editors.Async.EnvironmentEditor Customize(Action<EnvironmentResource>)
-    Task<EnvironmentEditor> Save()
-  }
-  interface IResourceBuilder
-  {
-  }
-  interface IResourceEditor`2
-    Octopus.Client.Editors.Async.IResourceBuilder
-  {
-    Octopus.Client.Editors.Async.TResource Instance { get; }
-    Octopus.Client.Editors.Async.TResourceBuilder Customize(Action<TResource>)
-    Task<TResourceBuilder> Save()
-  }
-  class LibraryVariableSetEditor
-    Octopus.Client.Editors.Async.IResourceEditor<LibraryVariableSetResource, LibraryVariableSetEditor>
-    Octopus.Client.Editors.Async.IResourceBuilder
-  {
-    .ctor(Octopus.Client.Repositories.Async.ILibraryVariableSetRepository, Octopus.Client.Repositories.Async.IVariableSetRepository)
-    Octopus.Client.Model.LibraryVariableSetResource Instance { get; }
-    Task<VariableSetEditor> Variables { get; }
-    Octopus.Client.Model.IVariableTemplateContainerEditor<LibraryVariableSetResource> VariableTemplates { get; }
-    Task<LibraryVariableSetEditor> CreateOrModify(String)
-    Task<LibraryVariableSetEditor> CreateOrModify(String, String)
-    Octopus.Client.Editors.Async.LibraryVariableSetEditor Customize(Action<LibraryVariableSetResource>)
-    Task<LibraryVariableSetEditor> Save()
-  }
-  class LifecycleEditor
-    Octopus.Client.Editors.Async.IResourceEditor<LifecycleResource, LifecycleEditor>
-    Octopus.Client.Editors.Async.IResourceBuilder
-  {
-    .ctor(Octopus.Client.Repositories.Async.ILifecyclesRepository)
-    Octopus.Client.Model.LifecycleResource Instance { get; }
-    Octopus.Client.Model.PhaseResource AddOrUpdatePhase(String)
-    Octopus.Client.Editors.Async.LifecycleEditor AsSimplePromotionLifecycle(IEnumerable<EnvironmentResource>)
-    Octopus.Client.Editors.Async.LifecycleEditor Clear()
-    Task<LifecycleEditor> CreateOrModify(String)
-    Task<LifecycleEditor> CreateOrModify(String, String)
-    Octopus.Client.Editors.Async.LifecycleEditor Customize(Action<LifecycleResource>)
-    Task<LifecycleEditor> Save()
-  }
-  class MachineEditor
-    Octopus.Client.Editors.Async.IResourceEditor<MachineResource, MachineEditor>
-    Octopus.Client.Editors.Async.IResourceBuilder
-  {
-    .ctor(Octopus.Client.Repositories.Async.IMachineRepository)
-    Octopus.Client.Model.MachineResource Instance { get; }
-    Task<MachineEditor> CreateOrModify(String, Octopus.Client.Model.Endpoints.EndpointResource, Octopus.Client.Model.EnvironmentResource[], String[])
-    Task<MachineEditor> CreateOrModify(String, Octopus.Client.Model.Endpoints.EndpointResource, Octopus.Client.Model.EnvironmentResource[], String[], Octopus.Client.Model.TenantResource[], Octopus.Client.Model.TagResource[])
-    Octopus.Client.Editors.Async.MachineEditor Customize(Action<MachineResource>)
-    Task<MachineEditor> Save()
-  }
-  class ProjectChannelsEditor
-  {
-    .ctor(Octopus.Client.Repositories.Async.IChannelRepository, Octopus.Client.Model.ProjectResource)
-    Task<ChannelEditor> CreateOrModify(String)
-    Task<ChannelEditor> CreateOrModify(String, String)
-    Task<ProjectChannelsEditor> Delete(String)
-    Task<ProjectChannelsEditor> SaveAll()
-  }
-  class ProjectEditor
-    Octopus.Client.Editors.Async.IResourceEditor<ProjectResource, ProjectEditor>
-    Octopus.Client.Editors.Async.IResourceBuilder
-  {
-    .ctor(Octopus.Client.Repositories.Async.IProjectRepository, Octopus.Client.Repositories.Async.IChannelRepository, Octopus.Client.Repositories.Async.IDeploymentProcessRepository, Octopus.Client.Repositories.Async.IProjectTriggerRepository, Octopus.Client.Repositories.Async.IVariableSetRepository)
-    Octopus.Client.Editors.Async.ProjectChannelsEditor Channels { get; }
-    Task<DeploymentProcessEditor> DeploymentProcess { get; }
-    Octopus.Client.Model.ProjectResource Instance { get; }
-    Octopus.Client.Editors.Async.ProjectTriggersEditor Triggers { get; }
-    Task<VariableSetEditor> Variables { get; }
-    Octopus.Client.Model.IVariableTemplateContainerEditor<ProjectResource> VariableTemplates { get; }
-    Task<ProjectEditor> CreateOrModify(String, Octopus.Client.Model.ProjectGroupResource, Octopus.Client.Model.LifecycleResource)
-    Task<ProjectEditor> CreateOrModify(String, Octopus.Client.Model.ProjectGroupResource, Octopus.Client.Model.LifecycleResource, String)
-    Octopus.Client.Editors.Async.ProjectEditor Customize(Action<ProjectResource>)
-    Octopus.Client.Editors.Async.ProjectEditor IncludingLibraryVariableSets(Octopus.Client.Model.LibraryVariableSetResource[])
-    Task<ProjectEditor> Save()
-    Octopus.Client.Editors.Async.ProjectEditor SetLogo(String)
-  }
-  class ProjectGroupEditor
-    Octopus.Client.Editors.Async.IResourceEditor<ProjectGroupResource, ProjectGroupEditor>
-    Octopus.Client.Editors.Async.IResourceBuilder
-  {
-    .ctor(Octopus.Client.Repositories.Async.IProjectGroupRepository)
-    Octopus.Client.Model.ProjectGroupResource Instance { get; }
-    Task<ProjectGroupEditor> CreateOrModify(String)
-    Task<ProjectGroupEditor> CreateOrModify(String, String)
-    Octopus.Client.Editors.Async.ProjectGroupEditor Customize(Action<ProjectGroupResource>)
-    Task<ProjectGroupEditor> Save()
-  }
-  class ProjectTriggerEditor
-    Octopus.Client.Editors.Async.IResourceEditor<ProjectTriggerResource, ProjectTriggerEditor>
-    Octopus.Client.Editors.Async.IResourceBuilder
-  {
-    .ctor(Octopus.Client.Repositories.Async.IProjectTriggerRepository)
-    Octopus.Client.Model.ProjectTriggerResource Instance { get; }
-    Task<ProjectTriggerEditor> CreateOrModify(Octopus.Client.Model.ProjectResource, String, Octopus.Client.Model.ProjectTriggerType, Octopus.Client.Model.ProjectTriggerConditionEvent[])
-    Octopus.Client.Editors.Async.ProjectTriggerEditor Customize(Action<ProjectTriggerResource>)
-    Task<ProjectTriggerEditor> Save()
-  }
-  class ProjectTriggersEditor
-  {
-    .ctor(Octopus.Client.Repositories.Async.IProjectTriggerRepository, Octopus.Client.Model.ProjectResource)
-    Task<ProjectTriggerEditor> CreateOrModify(String, Octopus.Client.Model.ProjectTriggerType, Octopus.Client.Model.ProjectTriggerConditionEvent[])
-    Task<ProjectTriggersEditor> Delete(String)
-    Task<ProjectTriggersEditor> SaveAll()
-  }
-  class SubscriptionEditor
-    Octopus.Client.Editors.Async.IResourceEditor<SubscriptionResource, SubscriptionEditor>
-    Octopus.Client.Editors.Async.IResourceBuilder
-  {
-    .ctor(Octopus.Client.Repositories.Async.ISubscriptionRepository)
-    Octopus.Client.Model.SubscriptionResource Instance { get; }
-    Task<SubscriptionEditor> CreateOrModify(String, Octopus.Client.Model.EventNotificationSubscription, Boolean)
-    Octopus.Client.Editors.Async.SubscriptionEditor Customize(Action<SubscriptionResource>)
-    Task<SubscriptionEditor> Save()
-  }
-  class TagSetEditor
-    Octopus.Client.Editors.Async.IResourceEditor<TagSetResource, TagSetEditor>
-    Octopus.Client.Editors.Async.IResourceBuilder
-  {
-    .ctor(Octopus.Client.Repositories.Async.ITagSetRepository)
-    Octopus.Client.Model.TagSetResource Instance { get; }
-    Octopus.Client.Editors.Async.TagSetEditor AddOrUpdateTag(String, String, String)
-    Octopus.Client.Editors.Async.TagSetEditor ClearTags()
-    Task<TagSetEditor> CreateOrModify(String)
-    Task<TagSetEditor> CreateOrModify(String, String)
-    Octopus.Client.Editors.Async.TagSetEditor Customize(Action<TagSetResource>)
-    Octopus.Client.Editors.Async.TagSetEditor RemoveTag(String)
-    Task<TagSetEditor> Save()
-  }
-  class TenantEditor
-    Octopus.Client.Editors.Async.IResourceEditor<TenantResource, TenantEditor>
-    Octopus.Client.Editors.Async.IResourceBuilder
-  {
-    .ctor(Octopus.Client.Repositories.Async.ITenantRepository)
-    Octopus.Client.Model.TenantResource Instance { get; }
-    Task<TenantVariablesEditor> Variables { get; }
-    Octopus.Client.Editors.Async.TenantEditor ClearProjects()
-    Octopus.Client.Editors.Async.TenantEditor ClearTags()
-    Octopus.Client.Editors.Async.TenantEditor ConnectToProjectAndEnvironments(Octopus.Client.Model.ProjectResource, Octopus.Client.Model.EnvironmentResource[])
-    Task<TenantEditor> CreateOrModify(String)
-    Octopus.Client.Editors.Async.TenantEditor Customize(Action<TenantResource>)
-    Task<TenantEditor> Save()
-    Octopus.Client.Editors.Async.TenantEditor SetLogo(String)
-    Octopus.Client.Editors.Async.TenantEditor WithTag(Octopus.Client.Model.TagResource)
-  }
-  class TenantVariablesEditor
-    Octopus.Client.Editors.Async.IResourceEditor<TenantVariableResource, TenantVariablesEditor>
-    Octopus.Client.Editors.Async.IResourceBuilder
-  {
-    .ctor(Octopus.Client.Repositories.Async.ITenantRepository, Octopus.Client.Model.TenantResource)
-    Octopus.Client.Model.TenantVariableResource Instance { get; }
-    Octopus.Client.Editors.Async.TenantVariablesEditor Customize(Action<TenantVariableResource>)
-    Task<TenantVariablesEditor> Load()
-    Task<TenantVariablesEditor> Save()
-  }
-  class VariableSetEditor
-    Octopus.Client.Editors.Async.IResourceEditor<VariableSetResource, VariableSetEditor>
-    Octopus.Client.Editors.Async.IResourceBuilder
-  {
-    .ctor(Octopus.Client.Repositories.Async.IVariableSetRepository)
-    Octopus.Client.Model.VariableSetResource Instance { get; }
-    Octopus.Client.Editors.Async.VariableSetEditor AddOrUpdateVariableValue(String, String, Octopus.Client.Model.ScopeSpecification, Boolean)
-    Octopus.Client.Editors.Async.VariableSetEditor AddOrUpdateVariableValue(String, String, Octopus.Client.Model.ScopeSpecification)
-    Octopus.Client.Editors.Async.VariableSetEditor AddOrUpdateVariableValue(String, String)
-    Octopus.Client.Editors.Async.VariableSetEditor Customize(Action<VariableSetResource>)
-    Task<VariableSetEditor> Load(String)
-    Task<VariableSetEditor> Save()
-  }
-  class VariableTemplateContainerEditor`1
-  {
-    .ctor(Octopus.Client.Model.IVariableTemplateContainerEditor<TContainer>)
-    Octopus.Client.Editors.Async.VariableTemplateContainerEditor<TContainer> AddOrUpdateMultiLineTextTemplate(String, String)
-    Octopus.Client.Editors.Async.VariableTemplateContainerEditor<TContainer> AddOrUpdateMultiLineTextTemplate(String, String, String, String)
-    Octopus.Client.Editors.Async.VariableTemplateContainerEditor<TContainer> AddOrUpdateSelectTemplate(String, String, IDictionary<String, String>)
-    Octopus.Client.Editors.Async.VariableTemplateContainerEditor<TContainer> AddOrUpdateSelectTemplate(String, String, IDictionary<String, String>, String, String)
-    Octopus.Client.Editors.Async.VariableTemplateContainerEditor<TContainer> AddOrUpdateSensitiveTemplate(String, String)
-    Octopus.Client.Editors.Async.VariableTemplateContainerEditor<TContainer> AddOrUpdateSensitiveTemplate(String, String, String, String)
-    Octopus.Client.Editors.Async.VariableTemplateContainerEditor<TContainer> AddOrUpdateSingleLineTextTemplate(String, String)
-    Octopus.Client.Editors.Async.VariableTemplateContainerEditor<TContainer> AddOrUpdateSingleLineTextTemplate(String, String, String, String)
-    Octopus.Client.Editors.Async.VariableTemplateContainerEditor<TContainer> AddOrUpdateVariableTemplate(String, String, IDictionary<String, String>)
-    Octopus.Client.Editors.Async.VariableTemplateContainerEditor<TContainer> AddOrUpdateVariableTemplate(String, String, IDictionary<String, String>, String, String)
-  }
-}
-Octopus.Client.Exceptions
-{
-  class OctopusDeserializationException
-    _Exception
-  {
-    .ctor(Int32, String)
-    .ctor(Int32, String, Exception)
-  }
-  class OctopusErrorsContract
-  {
-    .ctor()
-    String ErrorMessage { get; set; }
-    String[] Errors { get; set; }
-    String FullException { get; set; }
-    String HelpText { get; set; }
-  }
-  abstract class OctopusException
-    _Exception
-  {
-    String HelpText { get; }
-    Int32 HttpStatusCode { get; }
-  }
-  abstract class OctopusExceptionFactory
-  {
-    static Task<OctopusException> CreateException(HttpResponseMessage)
-    class OctopusErrorsContract
-    {
-      .ctor()
-      String ErrorMessage { get; set; }
-      String[] Errors { get; set; }
-      String FullException { get; set; }
-      String HelpText { get; set; }
-    }
-  }
-  class OctopusMethodNotAllowedFoundException
-    _Exception
-  {
-    .ctor(String)
-  }
-  class OctopusResourceNotFoundException
-    _Exception
-  {
-    .ctor(String)
-  }
-  class OctopusSecurityException
-    _Exception
-  {
-    .ctor(Int32, String)
-  }
-  class OctopusServerException
-    _Exception
-  {
-    .ctor(Int32, String)
-  }
-  class OctopusValidationException
-    _Exception
-  {
-    .ctor(String, ICollection<String>)
-    .ctor(Int32, String, ICollection<String>)
-    String ErrorMessage { get; }
-    ReadOnlyCollection<String> Errors { get; }
-  }
-  class UnsupportedApiVersionException
-    _Exception
-  {
-    .ctor(String)
-  }
-}
-Octopus.Client.Extensions
-{
-  abstract class StringExtensions
-  {
-    static String CommaSeperate(IEnumerable<Object>)
-    static String NewLineSeperate(IEnumerable<Object>)
-  }
-  abstract class TaskStateExtensions
-  {
-    static Boolean IsCompleted(Octopus.Client.Model.TaskState)
-  }
-  abstract class TypeExtensions
-  {
-    static Object GetDefault(Type)
-  }
-  abstract class UriExtensions
-  {
-    static String HexEscape(Char)
-  }
-}
-Octopus.Client.Logging
-{
-  interface ILogProvider
-  {
-    Octopus.Client.Logging.Logger GetLogger(String)
-    IDisposable OpenMappedContext(String, String)
-    IDisposable OpenNestedContext(String)
-  }
-  class Logger
-  {
-    .ctor(Object, IntPtr)
-    IAsyncResult BeginInvoke(Octopus.Client.Logging.LogLevel, Func<String>, Exception, Object[], AsyncCallback, Object)
-    Boolean EndInvoke(IAsyncResult)
-    Boolean Invoke(Octopus.Client.Logging.LogLevel, Func<String>, Exception, Object[])
-  }
-  LogLevel
-  {
-      Trace = 0
-      Debug = 1
-      Info = 2
-      Warn = 3
-      Error = 4
-      Fatal = 5
-  }
-  abstract class LogProvider
-  {
-    static System.String DisableLoggingEnvironmentVariable
-    static Boolean IsDisabled { get; set; }
-    static void SetCurrentLogProvider(Octopus.Client.Logging.ILogProvider)
-  }
-}
-Octopus.Client.Model
-{
-  class ActionTemplateParameterResource
-  {
-    .ctor()
-    String DefaultValue { get; set; }
-    IDictionary<String, String> DisplaySettings { get; set; }
-    String HelpText { get; set; }
-    String Id { get; set; }
-    String Label { get; set; }
-    String Name { get; set; }
-  }
-  class ActionTemplateResource
-    Octopus.Client.Model.IResource
-    Octopus.Client.Model.IAuditedResource
-    Octopus.Client.Model.INamedResource
-  {
-    .ctor()
-    String ActionType { get; set; }
-    String CommunityActionTemplateId { get; set; }
-    String Description { get; set; }
-    String Name { get; set; }
-    IList<ActionTemplateParameterResource> Parameters { get; }
-    IDictionary<String, PropertyValueResource> Properties { get; }
-    Int32 Version { get; set; }
-  }
-  class ActionTemplateSearchResource
-    Octopus.Client.Model.IResource
-  {
-    .ctor()
-    String Author { get; set; }
-    String CommunityActionTemplateId { get; set; }
-    String Description { get; set; }
-    Boolean HasUpdate { get; set; }
-    String Id { get; set; }
-    Boolean IsBuiltIn { get; set; }
-    Boolean IsInstalled { get; set; }
-    Octopus.Client.Model.LinkCollection Links { get; set; }
-    String Name { get; set; }
-    String Type { get; set; }
-    String Website { get; set; }
-  }
-  class ActionTemplateUsageResource
-    Octopus.Client.Model.IResource
-    Octopus.Client.Model.IAuditedResource
-  {
-    .ctor()
-    String ActionId { get; set; }
-    String ActionName { get; set; }
-    String ActionTemplateId { get; set; }
-    String DeploymentProcessId { get; set; }
-    String ProjectId { get; set; }
-    String ProjectName { get; set; }
-    String ProjectSlug { get; set; }
-    String StepId { get; set; }
-    String StepName { get; set; }
-    String Version { get; set; }
-  }
-  class ActivityElement
-  {
-    .ctor()
-    Octopus.Client.Model.ActivityElement[] Children { get; set; }
-    String Id { get; set; }
-    Octopus.Client.Model.ActivityLogElement[] LogElements { get; set; }
-    String Name { get; set; }
-    String ProgressMessage { get; set; }
-    Int32 ProgressPercentage { get; set; }
-    Boolean ShowAtSummaryLevel { get; set; }
-    Octopus.Client.Model.ActivityStatus Status { get; set; }
-  }
-  class ActivityLogElement
-  {
-    .ctor()
-    String Category { get; set; }
-    String Detail { get; set; }
-    String MessageText { get; set; }
-    Nullable<DateTimeOffset> OccurredAt { get; set; }
-  }
-  ActivityStatus
-  {
-      Pending = 0
-      Running = 1
-      Success = 2
-      Failed = 3
-      Skipped = 4
-      SuccessWithWarning = 5
-      Canceled = 6
-  }
-  abstract class AdHocScript
-  {
-    static System.String Name
-    abstract class Arguments
-    {
-      static System.String EnvironmentIds
-      static System.String MachineIds
-      static System.String ScriptBody
-      static System.String Syntax
-      static System.String TargetRoles
-    }
-  }
-  class AlertResource
-    Octopus.Client.Model.IResource
-    Octopus.Client.Model.IAuditedResource
-  {
-    .ctor()
-    String Message { get; set; }
-    Octopus.Client.Model.AlertSeverity Severity { get; set; }
-  }
-  AlertSeverity
-  {
-      Info = 0
-      Warning = 1
-      Danger = 2
-  }
-  class AllowCsvAttribute
-    _Attribute
-  {
-    .ctor()
-  }
-  class ApiConstants
-  {
-    static System.String ApiKeyHttpHeaderName
-    static System.Int32 DefaultClientRequestTimeout
-    static System.String SupportedApiSchemaVersionMax
-    static System.String SupportedApiSchemaVersionMin
-    .ctor()
-  }
-  class ApiKeyResource
-    Octopus.Client.Model.IResource
-    Octopus.Client.Model.IAuditedResource
-  {
-    .ctor()
-    String ApiKey { get; set; }
-    DateTimeOffset Created { get; set; }
-    String Purpose { get; set; }
-    String UserId { get; set; }
-  }
-  abstract class ApiPropertyAttribute
-    _Attribute
-  {
-  }
-  abstract class Arguments
-  {
-    static System.String MachineIds
-  }
-  abstract class Arguments
-  {
-    static System.String DocumentId
-  }
-  abstract class Arguments
-  {
-    static System.String EnvironmentId
-    static System.String MachineIds
-    static System.String MachineTimeout
-    static System.String Timeout
-  }
-  abstract class Arguments
-  {
-    static System.String EnvironmentIds
-    static System.String MachineIds
-    static System.String ScriptBody
-    static System.String Syntax
-    static System.String TargetRoles
-  }
-  abstract class Arguments
-  {
-    static System.String EnvironmentId
-    static System.String MachineIds
-  }
-  abstract class Arguments
-  {
-    static System.String MachineIds
-  }
-  abstract class Arguments
-  {
-    static System.String DeploymentId
-  }
-  abstract class Arguments
-  {
-    static System.String EmailAddress
-  }
-  abstract class Arguments
-  {
-    static System.String AccountId
-  }
-  class ArtifactResource
-    Octopus.Client.Model.IResource
-    Octopus.Client.Model.IAuditedResource
-  {
-    .ctor()
-    DateTimeOffset Created { get; set; }
-    String Filename { get; set; }
-    Octopus.Client.Model.ReferenceCollection RelatedDocumentIds { get; set; }
-    String Source { get; set; }
-  }
-  AuthenticationMode
-  {
-      UsernamePassword = 0
-      Domain = 1
-  }
-  abstract class AutoDeploy
-  {
-    static System.String Name
-    abstract class Arguments
-    {
-      static System.String MachineIds
-    }
-  }
-  class AutoDeployReleaseOverrideResource
-  {
-    .ctor(String, String)
-    .ctor(String, String, String)
-    String EnvironmentId { get; }
-    static IEqualityComparer<AutoDeployReleaseOverrideResource> EnvironmentIdTenantIdComparer { get; }
-    String ReleaseId { get; }
-    String TenantId { get; }
-  }
-  class AzureRootResource
-    Octopus.Client.Model.IResource
-    Octopus.Client.Model.IAuditedResource
-  {
-    .ctor()
-  }
-  abstract class Backup
-  {
-    static System.String Name
-  }
-  class BackupConfigurationResource
-    Octopus.Client.Model.IResource
-    Octopus.Client.Model.IAuditedResource
-  {
-    .ctor()
-    Boolean BackupAutomatically { get; set; }
-    Nullable<TimeSpan> BackupEvery { get; set; }
-    String BackupToDirectory { get; set; }
-    Boolean IsMasterKeyBackedUp { get; set; }
-    Nullable<DateTimeOffset> NextDue { get; set; }
-    Octopus.Client.Model.RetentionPeriod Retention { get; set; }
-    Nullable<TimeSpan> StartingFrom { get; set; }
-  }
-  class BuiltInFeedStatsResource
-    Octopus.Client.Model.IResource
-    Octopus.Client.Model.IAuditedResource
-  {
-    .ctor()
-    String IndexingStatus { get; set; }
-    String SynchronizationStatus { get; set; }
-    Int32 TotalPackages { get; set; }
-  }
-  class BuiltInRepositoryConfigurationResource
-    Octopus.Client.Model.IResource
-    Octopus.Client.Model.IAuditedResource
-  {
-    .ctor()
-    Nullable<Int32> DeleteUnreleasedPackagesAfterDays { get; set; }
-  }
-  abstract class BuiltInTasks
-  {
-    static String[] TasksThatCanBeQueuedByUsers()
-    abstract class AdHocScript
-    {
-      static System.String Name
-      abstract class Arguments
-      {
-        static System.String ActionTemplateId
-        static System.String EnvironmentIds
-        static System.String MachineIds
-        static System.String Properties
-        static System.String ScriptBody
-        static System.String Syntax
-        static System.String TargetRoles
-      }
-    }
-    abstract class AutoDeploy
-    {
-      static System.String Name
-      abstract class Arguments
-      {
-        static System.String MachineIds
-      }
-    }
-    abstract class Backup
-    {
-      static System.String Name
-    }
-    abstract class Delete
-    {
-      static System.String Name
-      abstract class Arguments
-      {
-        static System.String DocumentId
-      }
-    }
-    abstract class Deploy
-    {
-      static System.String Name
-      abstract class Arguments
-      {
-        static System.String DeploymentId
-      }
-    }
-    abstract class Health
-    {
-      static System.String Name
-      abstract class Arguments
-      {
-        static System.String EnvironmentId
-        static System.String MachineIds
-        static System.String MachineTimeout
-        static System.String Timeout
-      }
-    }
-    abstract class Retention
-    {
-      static System.String Name
-    }
-    abstract class SyncCommunityActionTemplates
-    {
-      static System.String Name
-    }
-    abstract class SystemIntegrityCheck
-    {
-      static System.String Name
-    }
-    abstract class TestAzureAccount
-    {
-      static System.String Name
-      abstract class Arguments
-      {
-        static System.String AccountId
-      }
-    }
-    abstract class TestEmail
-    {
-      static System.String Name
-      abstract class Arguments
-      {
-        static System.String EmailAddress
-      }
-    }
-    abstract class UpdateCalamari
-    {
-      static System.String Name
-      abstract class Arguments
-      {
-        static System.String MachineIds
-      }
-    }
-    abstract class Upgrade
-    {
-      static System.String Name
-      abstract class Arguments
-      {
-        static System.String EnvironmentId
-        static System.String MachineIds
-      }
-    }
-  }
-  CalamariUpdateBehavior
-  {
-      UpdateOnDeployment = 0
-      UpdateOnNewMachine = 1
-      UpdateAlways = 2
-  }
-  class CertificateResource
-    Octopus.Client.Model.IResource
-    Octopus.Client.Model.IAuditedResource
-    Octopus.Client.Model.INamedResource
-  {
-    .ctor()
-    String Name { get; set; }
-    String Thumbprint { get; set; }
-  }
-  class ChannelResource
-    Octopus.Client.Model.IResource
-    Octopus.Client.Model.IAuditedResource
-    Octopus.Client.Model.INamedResource
-  {
-    .ctor()
-    String Description { get; set; }
-    Boolean IsDefault { get; set; }
-    String LifecycleId { get; set; }
-    String Name { get; set; }
-    String ProjectId { get; set; }
-    List<ChannelVersionRuleResource> Rules { get; set; }
-    Octopus.Client.Model.ReferenceCollection TenantTags { get; set; }
-    Octopus.Client.Model.ChannelResource AddCommonRuleForAllActions(String, String, Octopus.Client.Model.DeploymentProcessResource)
-    Octopus.Client.Model.ChannelResource AddOrUpdateTenantTags(Octopus.Client.Model.TagResource[])
-    Octopus.Client.Model.ChannelResource AddRule(Octopus.Client.Model.ChannelVersionRuleResource)
-    Octopus.Client.Model.ChannelResource AddRule(String, String, Octopus.Client.Model.DeploymentActionResource[])
-    Octopus.Client.Model.ChannelResource ClearRules()
-    Octopus.Client.Model.ChannelResource ClearTenantTags()
-    Octopus.Client.Model.ChannelResource SetAsDefaultChannel()
-    Octopus.Client.Model.ChannelResource UsingLifecycle(Octopus.Client.Model.LifecycleResource)
-  }
-  class ChannelVersionRuleResource
-    Octopus.Client.Model.IResource
-    Octopus.Client.Model.IAuditedResource
-  {
-    .ctor()
-    Octopus.Client.Model.ReferenceCollection Actions { get; set; }
-    String Tag { get; set; }
-    String VersionRange { get; set; }
-  }
-  CommunicationStyle
-  {
-      None = 0
-      TentaclePassive = 1
-      TentacleActive = 2
-      Ssh = 3
-      OfflineDrop = 4
-      AzureWebApp = 5
-      Ftp = 6
-      AzureCloudService = 7
-  }
-<<<<<<< HEAD
-  class CommunityActionTemplateResource
-    Octopus.Client.Model.IResource
-  {
-    .ctor()
-    String Author { get; set; }
-    String Description { get; set; }
-    String HistoryUrl { get; set; }
-    String Id { get; set; }
-    Octopus.Client.Model.LinkCollection Links { get; set; }
-    String Name { get; set; }
-    IList<ActionTemplateParameterResource> Parameters { get; }
-    IDictionary<String, PropertyValueResource> Properties { get; }
-    String Type { get; set; }
-    Int32 Version { get; set; }
-    String Website { get; set; }
-=======
-  class Comparer
-    IEqualityComparer<UserPermissionRestriction>
-  {
-    .ctor()
-    Boolean Equals(Octopus.Client.Model.UserPermissionRestriction, Octopus.Client.Model.UserPermissionRestriction)
-    Int32 GetHashCode(Octopus.Client.Model.UserPermissionRestriction)
->>>>>>> 8b15f43d
-  }
-  class DashboardConfigurationResource
-    Octopus.Client.Model.IResource
-    Octopus.Client.Model.IAuditedResource
-  {
-    .ctor()
-    Octopus.Client.Model.ReferenceCollection IncludedEnvironmentIds { get; set; }
-    Octopus.Client.Model.ReferenceCollection IncludedProjectIds { get; set; }
-    Octopus.Client.Model.ReferenceCollection IncludedTenantIds { get; set; }
-    Octopus.Client.Model.ReferenceCollection IncludedTenantTags { get; set; }
-    Nullable<Int32> ProjectLimit { get; set; }
-  }
-  class DashboardEnvironmentResource
-    Octopus.Client.Model.IResource
-    Octopus.Client.Model.IAuditedResource
-  {
-    .ctor()
-    String Name { get; set; }
-  }
-  class DashboardItemResource
-    Octopus.Client.Model.IResource
-    Octopus.Client.Model.IAuditedResource
-  {
-    .ctor()
-    String ChannelId { get; set; }
-    Nullable<DateTimeOffset> CompletedTime { get; set; }
-    DateTimeOffset Created { get; set; }
-    String DeploymentId { get; set; }
-    String Duration { get; set; }
-    String EnvironmentId { get; set; }
-    String ErrorMessage { get; set; }
-    Boolean HasPendingInterruptions { get; set; }
-    Boolean HasWarningsOrErrors { get; set; }
-    Boolean IsCompleted { get; set; }
-    Boolean IsCurrent { get; set; }
-    Boolean IsPrevious { get; set; }
-    String ProjectId { get; set; }
-    DateTimeOffset QueueTime { get; set; }
-    String ReleaseId { get; set; }
-    String ReleaseVersion { get; set; }
-    Octopus.Client.Model.TaskState State { get; set; }
-    String TaskId { get; set; }
-    String TenantId { get; set; }
-  }
-  class DashboardProjectGroupResource
-    Octopus.Client.Model.IResource
-    Octopus.Client.Model.IAuditedResource
-  {
-    .ctor()
-    Octopus.Client.Model.ReferenceCollection EnvironmentIds { get; set; }
-    String Name { get; set; }
-    Octopus.Client.Model.DashboardProjectGroupResource Copy()
-  }
-  class DashboardProjectResource
-    Octopus.Client.Model.IResource
-    Octopus.Client.Model.IAuditedResource
-  {
-    .ctor()
-    Boolean CanPerformUntenantedDeployment { get; set; }
-    Octopus.Client.Model.ReferenceCollection EnvironmentIds { get; set; }
-    String Name { get; set; }
-    String ProjectGroupId { get; set; }
-    String Slug { get; set; }
-    Octopus.Client.Model.ProjectTenantedDeploymentMode TenantDeploymentMode { get; set; }
-    Octopus.Client.Model.DashboardProjectResource Copy()
-  }
-  class DashboardResource
-    Octopus.Client.Model.IResource
-    Octopus.Client.Model.IAuditedResource
-  {
-    .ctor()
-    List<DashboardEnvironmentResource> Environments { get; set; }
-    Boolean IsFiltered { get; set; }
-    List<DashboardItemResource> Items { get; set; }
-    List<DashboardItemResource> PreviousItems { get; set; }
-    List<DashboardProjectGroupResource> ProjectGroups { get; set; }
-    Nullable<Int32> ProjectLimit { get; set; }
-    List<DashboardProjectResource> Projects { get; set; }
-    List<DashboardTenantResource> Tenants { get; set; }
-  }
-  class DashboardTenantResource
-    Octopus.Client.Model.IResource
-    Octopus.Client.Model.IAuditedResource
-  {
-    .ctor()
-    String Name { get; set; }
-    IDictionary<String, ReferenceCollection> ProjectEnvironments { get; set; }
-    Octopus.Client.Model.ReferenceCollection TenantTags { get; set; }
-  }
-  class Defect
-  {
-    .ctor()
-    String Description { get; set; }
-    Octopus.Client.Model.DefectStatus Status { get; set; }
-  }
-  class DefectResource
-    Octopus.Client.Model.IResource
-    Octopus.Client.Model.IAuditedResource
-  {
-    .ctor()
-    .ctor(String)
-    .ctor(String, Octopus.Client.Model.DefectStatus)
-    String Description { get; set; }
-    Nullable<DefectStatus> Status { get; set; }
-  }
-  DefectStatus
-  {
-      Unresolved = 0
-      Resolved = 1
-  }
-  abstract class Delete
-  {
-    static System.String Name
-    abstract class Arguments
-    {
-      static System.String DocumentId
-    }
-  }
-  DeleteMachinesBehavior
-  {
-      DoNotDelete = 0
-      DeleteUnavailableMachines = 1
-  }
-  abstract class Deploy
-  {
-    static System.String Name
-    abstract class Arguments
-    {
-      static System.String DeploymentId
-    }
-  }
-  class DeploymentActionResource
-    Octopus.Client.Model.IResource
-    Octopus.Client.Model.IAuditedResource
-  {
-    .ctor()
-    String ActionType { get; set; }
-    Octopus.Client.Model.ReferenceCollection Channels { get; }
-    Octopus.Client.Model.ReferenceCollection Environments { get; }
-    String Name { get; set; }
-    IDictionary<String, PropertyValueResource> Properties { get; }
-    Octopus.Client.Model.ReferenceCollection TenantTags { get; }
-    Octopus.Client.Model.DeploymentActionResource ClearAllConditions()
-    Octopus.Client.Model.DeploymentActionResource ForChannels(Octopus.Client.Model.ChannelResource[])
-    Octopus.Client.Model.DeploymentActionResource ForEnvironments(Octopus.Client.Model.EnvironmentResource[])
-    Octopus.Client.Model.DeploymentActionResource ForTenantTags(Octopus.Client.Model.TagResource[])
-  }
-  DeploymentApprovalStatus
-  {
-      Approved = 0
-      Rejected = 1
-  }
-  class DeploymentPreviewResource
-    Octopus.Client.Model.IResource
-    Octopus.Client.Model.IAuditedResource
-  {
-    .ctor()
-    Octopus.Client.Model.Forms.Form Form { get; set; }
-    List<DeploymentTemplateStep> StepsToExecute { get; set; }
-    Boolean UseGuidedFailureModeByDefault { get; set; }
-  }
-  class DeploymentProcessResource
-    Octopus.Client.Model.IResource
-    Octopus.Client.Model.IAuditedResource
-  {
-    .ctor()
-    String LastSnapshotId { get; set; }
-    String ProjectId { get; set; }
-    IList<DeploymentStepResource> Steps { get; }
-    Int32 Version { get; set; }
-    Octopus.Client.Model.DeploymentStepResource AddOrUpdateStep(String)
-    Octopus.Client.Model.DeploymentProcessResource ClearSteps()
-    Octopus.Client.Model.DeploymentStepResource FindStep(String)
-    Octopus.Client.Model.DeploymentProcessResource RemoveStep(String)
-  }
-  class DeploymentPromomotionTenant
-    Octopus.Client.Model.IResource
-    Octopus.Client.Model.IAuditedResource
-  {
-    .ctor()
-    String Name { get; set; }
-    List<DeploymentPromotionTarget> PromoteTo { get; set; }
-  }
-  class DeploymentPromotionTarget
-    Octopus.Client.Model.IResource
-    Octopus.Client.Model.IAuditedResource
-  {
-    .ctor()
-    String Name { get; set; }
-  }
-  class DeploymentResource
-    Octopus.Client.Model.IResource
-    Octopus.Client.Model.IAuditedResource
-  {
-    .ctor()
-    String ChannelId { get; set; }
-    String Comments { get; set; }
-    DateTimeOffset Created { get; set; }
-    String DeploymentProcessId { get; set; }
-    String EnvironmentId { get; set; }
-    Boolean ForcePackageDownload { get; set; }
-    Boolean ForcePackageRedeployment { get; set; }
-    Dictionary<String, String> FormValues { get; set; }
-    String ManifestVariableSetId { get; set; }
-    String Name { get; set; }
-    String ProjectId { get; set; }
-    Nullable<DateTimeOffset> QueueTime { get; set; }
-    String ReleaseId { get; set; }
-    Octopus.Client.Model.ReferenceCollection SkipActions { get; set; }
-    Octopus.Client.Model.ReferenceCollection SpecificMachineIds { get; set; }
-    String TaskId { get; set; }
-    String TenantId { get; set; }
-    Boolean UseGuidedFailure { get; set; }
-  }
-  DeploymentStepCondition
-  {
-      Success = 0
-      Failure = 1
-      Always = 2
-  }
-  class DeploymentStepProperties
-  {
-    .ctor()
-    HealthCheckErrorHandling
-    {
-        TreatExceptionsAsErrors = 0
-        TreatExceptionsAsWarnings = 1
-    }
-    HealthCheckIncludeMachinesInDeployment
-    {
-        DoNotAlterMachines = 0
-        IncludeCheckedMachines = 1
-    }
-    HealthCheckType
-    {
-        FullHealthCheck = 0
-        ConnectionTest = 1
-    }
-  }
-  class DeploymentStepResource
-  {
-    .ctor()
-    List<DeploymentActionResource> Actions { get; }
-    Octopus.Client.Model.DeploymentStepCondition Condition { get; set; }
-    String Id { get; set; }
-    String Name { get; set; }
-    IDictionary<String, PropertyValueResource> Properties { get; }
-    Boolean RequiresPackagesToBeAcquired { get; set; }
-    Octopus.Client.Model.DeploymentStepStartTrigger StartTrigger { get; set; }
-    Octopus.Client.Model.DeploymentActionResource AddOrUpdateAction(String)
-    Octopus.Client.Model.DeploymentActionResource AddOrUpdateManualInterventionAction(String, String)
-    Octopus.Client.Model.DeploymentActionResource AddOrUpdatePackageAction(String, Octopus.Client.Model.PackageResource)
-    Octopus.Client.Model.DeploymentActionResource AddOrUpdateScriptAction(String, Octopus.Client.Model.DeploymentProcess.ScriptAction, Octopus.Client.Model.DeploymentProcess.ScriptTarget)
-    Octopus.Client.Model.DeploymentStepResource ClearActions()
-    Octopus.Client.Model.DeploymentActionResource FindAction(String)
-    Octopus.Client.Model.DeploymentStepResource RemoveAction(String)
-    Octopus.Client.Model.DeploymentStepResource RequirePackagesToBeAcquired(Boolean)
-    Octopus.Client.Model.DeploymentStepResource TargetingRoles(String[])
-    Octopus.Client.Model.DeploymentStepResource WithCondition(Octopus.Client.Model.DeploymentStepCondition)
-    Octopus.Client.Model.DeploymentStepResource WithStartTrigger(Octopus.Client.Model.DeploymentStepStartTrigger)
-  }
-  DeploymentStepStartTrigger
-  {
-      StartAfterPrevious = 0
-      StartWithPrevious = 1
-  }
-  class DeploymentTemplateResource
-    Octopus.Client.Model.IResource
-    Octopus.Client.Model.IAuditedResource
-  {
-    .ctor()
-    String DeploymentNotes { get; set; }
-    Boolean IsDeploymentProcessModified { get; set; }
-    Boolean IsLibraryVariableSetModified { get; set; }
-    Boolean IsVariableSetModified { get; set; }
-    List<DeploymentPromotionTarget> PromoteTo { get; set; }
-    List<DeploymentPromomotionTenant> TenantPromotions { get; set; }
-  }
-  class DeploymentTemplateStep
-  {
-    .ctor()
-    String ActionId { get; set; }
-    String ActionName { get; set; }
-    String ActionNumber { get; set; }
-    Boolean CanBeSkipped { get; set; }
-    Octopus.Client.Model.ReferenceDataItem[] ExcludedMachines { get; set; }
-    Boolean HasNoApplicableMachines { get; set; }
-    String[] MachineNames { get; set; }
-    Octopus.Client.Model.MachineDeploymentPreview[] Machines { get; set; }
-    String[] Roles { get; set; }
-    Octopus.Client.Model.ReferenceDataItem[] UnavailableMachines { get; set; }
-  }
-  DiscoverableEndpointType
-  {
-      TentaclePassive = 0
-      TentacleActive = 1
-      Ssh = 2
-  }
-  class DockerFeedResource
-    Octopus.Client.Model.IResource
-    Octopus.Client.Model.IAuditedResource
-    Octopus.Client.Model.INamedResource
-  {
-    .ctor()
-    String ApiVersion { get; set; }
-    Octopus.Client.Model.FeedType FeedType { get; }
-    String RegistryPath { get; set; }
-  }
-  class DocumentIdFormatException
-    _Exception
-  {
-    .ctor(String)
-  }
-  abstract class DocumentIdParser
-  {
-    static void Split(String, String&, String&)
-  }
-  class EncryptedBytes
-  {
-    .ctor(Byte[], Byte[])
-    Byte[] Ciphertext { get; }
-    Byte[] Salt { get; }
-    static Octopus.Client.Model.EncryptedBytes FromBase64(String)
-    String ToBase64()
-  }
-  class EnvironmentResource
-    Octopus.Client.Model.IResource
-    Octopus.Client.Model.IAuditedResource
-    Octopus.Client.Model.INamedResource
-  {
-    .ctor()
-    String Description { get; set; }
-    String Name { get; set; }
-    Int32 SortOrder { get; set; }
-    Boolean UseGuidedFailure { get; set; }
-  }
-  class EventNotificationSubscription
-  {
-    .ctor()
-    Nullable<DateTimeOffset> EmailDigestLastProcessed { get; set; }
-    TimeSpan EmailFrequencyPeriod { get; set; }
-    Octopus.Client.Model.ReferenceCollection EmailTeams { get; set; }
-    Octopus.Client.Model.EventNotificationSubscriptionFilter Filter { get; set; }
-    Nullable<DateTimeOffset> WebhookLastProcessed { get; set; }
-    Octopus.Client.Model.ReferenceCollection WebhookTeams { get; set; }
-    String WebhookURI { get; set; }
-  }
-  class EventNotificationSubscriptionFilter
-  {
-    .ctor()
-    IList<String> Environments { get; set; }
-    IList<String> EventCategories { get; set; }
-    IList<String> EventGroups { get; set; }
-    IList<String> Projects { get; set; }
-    IList<String> Tags { get; set; }
-    IList<String> Tenants { get; set; }
-    IList<String> Users { get; set; }
-  }
-  class EventReference
-  {
-    .ctor(String, Int32, Int32)
-    Int32 Length { get; }
-    String ReferencedDocumentId { get; }
-    Int32 StartIndex { get; }
-  }
-  class EventResource
-    Octopus.Client.Model.IResource
-    Octopus.Client.Model.IAuditedResource
-  {
-    .ctor()
-    String Category { get; set; }
-    String Comments { get; set; }
-    String Details { get; set; }
-    String IdentityEstablishedWith { get; set; }
-    String Message { get; set; }
-    String MessageHtml { get; set; }
-    List<EventReference> MessageReferences { get; set; }
-    DateTimeOffset Occurred { get; set; }
-    Octopus.Client.Model.ReferenceCollection RelatedDocumentIds { get; set; }
-    String UserId { get; set; }
-    String Username { get; set; }
-  }
-  EventScope
-  {
-      Application = 0
-      Project = 1
-      Release = 2
-      Deployment = 3
-  }
-  class ExternalSecurityGroupResource
-    Octopus.Client.Model.IResource
-    Octopus.Client.Model.IAuditedResource
-  {
-    .ctor()
-    String DisplayName { get; set; }
-  }
-  class FeaturesConfigurationResource
-    Octopus.Client.Model.IResource
-    Octopus.Client.Model.IAuditedResource
-  {
-    .ctor()
-    Boolean IsCommunityActionTemplatesEnabled { get; set; }
-    Boolean IsDockerEnabled { get; set; }
-    Boolean IsMultiTenancyEnabled { get; set; }
-  }
-  class FeedResource
-    Octopus.Client.Model.IResource
-    Octopus.Client.Model.IAuditedResource
-    Octopus.Client.Model.INamedResource
-  {
-    .ctor()
-    Octopus.Client.Model.FeedType FeedType { get; }
-    String FeedUri { get; set; }
-    String Name { get; set; }
-    Octopus.Client.Model.SensitiveValue Password { get; set; }
-    String Username { get; set; }
-  }
-  FeedType
-  {
-      None = 0
-      NuGet = 1
-      Docker = 2
-  }
-  class FileUpload
-  {
-    .ctor()
-    Stream Contents { get; set; }
-    String FileName { get; set; }
-  }
-  abstract class Health
-  {
-    static System.String Name
-    abstract class Arguments
-    {
-      static System.String EnvironmentId
-      static System.String MachineIds
-      static System.String MachineTimeout
-      static System.String Timeout
-    }
-  }
-  HealthCheckErrorHandling
-  {
-      TreatExceptionsAsErrors = 0
-      TreatExceptionsAsWarnings = 1
-  }
-  HealthCheckIncludeMachinesInDeployment
-  {
-      DoNotAlterMachines = 0
-      IncludeCheckedMachines = 1
-  }
-  HealthCheckType
-  {
-      FullHealthCheck = 0
-      ConnectionTest = 1
-  }
-  class Href
-    IEquatable<Href>
-  {
-    .ctor(String)
-    String AsString()
-    Boolean Equals(Octopus.Client.Model.Href)
-    Boolean Equals(Object)
-    Int32 GetHashCode()
-    String ToString()
-  }
-  interface IAuditedResource
-  {
-    String LastModifiedBy { get; set; }
-    Nullable<DateTimeOffset> LastModifiedOn { get; set; }
-  }
-  interface INamedResource
-  {
-    String Name { get; }
-  }
-  class InterruptionResource
-    Octopus.Client.Model.IResource
-    Octopus.Client.Model.IAuditedResource
-  {
-    .ctor()
-    Boolean CanTakeResponsibility { get; set; }
-    String CorrelationId { get; set; }
-    DateTimeOffset Created { get; set; }
-    Octopus.Client.Model.Forms.Form Form { get; set; }
-    Boolean HasResponsibility { get; set; }
-    Boolean IsPending { get; set; }
-    Octopus.Client.Model.ReferenceCollection RelatedDocumentIds { get; set; }
-    Octopus.Client.Model.ReferenceCollection ResponsibleTeamIds { get; set; }
-    String ResponsibleUserId { get; set; }
-    String TaskId { get; set; }
-    String Title { get; set; }
-  }
-  class InvitationResource
-    Octopus.Client.Model.IResource
-    Octopus.Client.Model.IAuditedResource
-  {
-    .ctor()
-    Octopus.Client.Model.ReferenceCollection AddToTeamIds { get; set; }
-    DateTimeOffset Expires { get; set; }
-    String InvitationCode { get; set; }
-  }
-  interface IResource
-  {
-    String Id { get; }
-    Octopus.Client.Model.LinkCollection Links { get; set; }
-  }
-  interface IVariableTemplateContainer
-  {
-    List<ActionTemplateParameterResource> Templates { get; }
-  }
-  interface IVariableTemplateContainerEditor`1
-  {
-    Octopus.Client.Model.TContainer AddOrUpdateMultiLineTextTemplate(String, String)
-    Octopus.Client.Model.TContainer AddOrUpdateMultiLineTextTemplate(String, String, String, String)
-    Octopus.Client.Model.TContainer AddOrUpdateSelectTemplate(String, String, IDictionary<String, String>)
-    Octopus.Client.Model.TContainer AddOrUpdateSelectTemplate(String, String, IDictionary<String, String>, String, String)
-    Octopus.Client.Model.TContainer AddOrUpdateSensitiveTemplate(String, String)
-    Octopus.Client.Model.TContainer AddOrUpdateSensitiveTemplate(String, String, String, String)
-    Octopus.Client.Model.TContainer AddOrUpdateSingleLineTextTemplate(String, String)
-    Octopus.Client.Model.TContainer AddOrUpdateSingleLineTextTemplate(String, String, String, String)
-    Octopus.Client.Model.TContainer AddOrUpdateVariableTemplate(String, String, IDictionary<String, String>)
-    Octopus.Client.Model.TContainer AddOrUpdateVariableTemplate(String, String, IDictionary<String, String>, String, String)
-    Octopus.Client.Model.TContainer Clear()
-  }
-  class Library
-  {
-    .ctor(String)
-    String LibraryVariableSetId { get; }
-    String LibraryVariableSetName { get; set; }
-    Octopus.Client.Model.LinkCollection Links { get; set; }
-    List<ActionTemplateParameterResource> Templates { get; set; }
-    Dictionary<String, PropertyValueResource> Variables { get; set; }
-  }
-  class LibraryVariableSetResource
-    Octopus.Client.Model.IResource
-    Octopus.Client.Model.IAuditedResource
-    Octopus.Client.Model.INamedResource
-    Octopus.Client.Model.IVariableTemplateContainer
-    Octopus.Client.Model.IVariableTemplateContainerEditor<LibraryVariableSetResource>
-  {
-    .ctor()
-    Octopus.Client.Model.VariableSetContentType ContentType { get; set; }
-    String Description { get; set; }
-    String Name { get; set; }
-    List<ActionTemplateParameterResource> Templates { get; set; }
-    String VariableSetId { get; set; }
-    Octopus.Client.Model.LibraryVariableSetResource AddOrUpdateMultiLineTextTemplate(String, String)
-    Octopus.Client.Model.LibraryVariableSetResource AddOrUpdateMultiLineTextTemplate(String, String, String, String)
-    Octopus.Client.Model.LibraryVariableSetResource AddOrUpdateSelectTemplate(String, String, IDictionary<String, String>)
-    Octopus.Client.Model.LibraryVariableSetResource AddOrUpdateSelectTemplate(String, String, IDictionary<String, String>, String, String)
-    Octopus.Client.Model.LibraryVariableSetResource AddOrUpdateSensitiveTemplate(String, String)
-    Octopus.Client.Model.LibraryVariableSetResource AddOrUpdateSensitiveTemplate(String, String, String, String)
-    Octopus.Client.Model.LibraryVariableSetResource AddOrUpdateSingleLineTextTemplate(String, String)
-    Octopus.Client.Model.LibraryVariableSetResource AddOrUpdateSingleLineTextTemplate(String, String, String, String)
-    Octopus.Client.Model.LibraryVariableSetResource AddOrUpdateVariableTemplate(String, String, IDictionary<String, String>)
-    Octopus.Client.Model.LibraryVariableSetResource AddOrUpdateVariableTemplate(String, String, IDictionary<String, String>, String, String)
-    Octopus.Client.Model.LibraryVariableSetResource Clear()
-  }
-  class LicenseResource
-    Octopus.Client.Model.IResource
-    Octopus.Client.Model.IAuditedResource
-  {
-    .ctor()
-    Boolean IsCompliant { get; set; }
-    String LicenseText { get; set; }
-    String NoncomplianceReason { get; set; }
-    Boolean UseFreeVersion { get; set; }
-  }
-  class LifecycleProgressionResource
-    Octopus.Client.Model.IResource
-    Octopus.Client.Model.IAuditedResource
-  {
-    .ctor()
-    Octopus.Client.Model.ReferenceCollection NextDeployments { get; set; }
-    Int32 NextDeploymentsMinimumRequired { get; set; }
-    List<PhaseProgressionResource> Phases { get; set; }
-  }
-  class LifecycleResource
-    Octopus.Client.Model.IResource
-    Octopus.Client.Model.IAuditedResource
-    Octopus.Client.Model.INamedResource
-  {
-    .ctor()
-    String Description { get; set; }
-    String Name { get; set; }
-    IList<PhaseResource> Phases { get; }
-    Octopus.Client.Model.RetentionPeriod ReleaseRetentionPolicy { get; set; }
-    Octopus.Client.Model.RetentionPeriod TentacleRetentionPolicy { get; set; }
-    Octopus.Client.Model.PhaseResource AddOrUpdatePhase(String)
-    Octopus.Client.Model.LifecycleResource Clear()
-    Octopus.Client.Model.PhaseResource FindPhase(String)
-    Octopus.Client.Model.LifecycleResource RemovePhase(String)
-    Octopus.Client.Model.LifecycleResource WithReleaseRetentionPolicy(Octopus.Client.Model.RetentionPeriod)
-    Octopus.Client.Model.LifecycleResource WithTentacleRetentionPolicy(Octopus.Client.Model.RetentionPeriod)
-  }
-  class LinkCollection
-    IDictionary<String, Href>
-    ICollection<KeyValuePair<String, Href>>
-    IEnumerable<KeyValuePair<String, Href>>
-    IEnumerable
-    IDictionary
-    ICollection
-    IReadOnlyDictionary<String, Href>
-    IReadOnlyCollection<KeyValuePair<String, Href>>
-  {
-    .ctor()
-    Octopus.Client.Model.LinkCollection Add(String, Octopus.Client.Model.Href)
-    static Octopus.Client.Model.LinkCollection Self(Octopus.Client.Model.Href)
-  }
-  class LoginCommand
-  {
-    .ctor()
-    String Password { get; set; }
-    Boolean RememberMe { get; set; }
-    String Username { get; set; }
-  }
-  class MachineCleanupPolicy
-  {
-    .ctor()
-    Octopus.Client.Model.DeleteMachinesBehavior DeleteMachinesBehavior { get; set; }
-    TimeSpan DeleteMachinesElapsedTimeSpan { get; set; }
-  }
-  class MachineConnectionStatus
-    Octopus.Client.Model.IResource
-    Octopus.Client.Model.IAuditedResource
-  {
-    .ctor()
-    String CurrentTentacleVersion { get; set; }
-    DateTimeOffset LastChecked { get; set; }
-    List<ActivityLogElement> Logs { get; set; }
-    String MachineId { get; set; }
-    String Status { get; set; }
-  }
-  MachineConnectivityBehavior
-  {
-      ExpectedToBeOnline = 0
-      MayBeOfflineAndCanBeSkipped = 1
-  }
-  class MachineConnectivityPolicy
-  {
-    .ctor()
-    Octopus.Client.Model.MachineConnectivityBehavior MachineConnectivityBehavior { get; set; }
-  }
-  class MachineDeploymentPreview
-  {
-    .ctor()
-    Boolean HasLatestCalamari { get; set; }
-    String Id { get; set; }
-    String Name { get; set; }
-  }
-  class MachineHealthCheckPolicy
-  {
-    .ctor()
-    .ctor(Octopus.Client.Model.MachineScriptPolicy, Octopus.Client.Model.MachineScriptPolicy)
-    TimeSpan HealthCheckInterval { get; set; }
-    Octopus.Client.Model.MachineScriptPolicy SshEndpointHealthCheckPolicy { get; set; }
-    Octopus.Client.Model.MachineScriptPolicy TentacleEndpointHealthCheckPolicy { get; set; }
-  }
-  MachineModelHealthStatus
-  {
-      Healthy = 0
-      Unavailable = 1
-      Unknown = 2
-      HasWarnings = 3
-      Unhealthy = 4
-  }
-  MachineModelStatus
-  {
-      Online = 0
-      Offline = 1
-      Unknown = 2
-      NeedsUpgrade = 3
-      CalamariNeedsUpgrade = 4
-      Disabled = 5
-  }
-  class MachinePolicyResource
-    Octopus.Client.Model.IResource
-    Octopus.Client.Model.IAuditedResource
-    Octopus.Client.Model.INamedResource
-  {
-    .ctor()
-    String Description { get; set; }
-    Boolean IsDefault { get; set; }
-    Octopus.Client.Model.MachineCleanupPolicy MachineCleanupPolicy { get; set; }
-    Octopus.Client.Model.MachineConnectivityPolicy MachineConnectivityPolicy { get; set; }
-    Octopus.Client.Model.MachineHealthCheckPolicy MachineHealthCheckPolicy { get; set; }
-    Octopus.Client.Model.MachineUpdatePolicy MachineUpdatePolicy { get; set; }
-    String Name { get; set; }
-  }
-  class MachinePollingConversation
-  {
-    .ctor()
-    String InitialMessageDescription { get; set; }
-    Guid InitialMessageId { get; set; }
-    DateTime StartedAtUtc { get; set; }
-  }
-  class MachineResource
-    Octopus.Client.Model.IResource
-    Octopus.Client.Model.IAuditedResource
-    Octopus.Client.Model.INamedResource
-  {
-    .ctor()
-    Octopus.Client.Model.Endpoints.EndpointResource Endpoint { get; set; }
-    Octopus.Client.Model.ReferenceCollection EnvironmentIds { get; set; }
-    Boolean HasLatestCalamari { get; set; }
-    Octopus.Client.Model.MachineModelHealthStatus HealthStatus { get; set; }
-    Boolean IsDisabled { get; set; }
-    Boolean IsInProcess { get; set; }
-    String MachinePolicyId { get; set; }
-    String Name { get; set; }
-    Octopus.Client.Model.ReferenceCollection Roles { get; set; }
-    Octopus.Client.Model.MachineModelStatus Status { get; set; }
-    String StatusSummary { get; set; }
-    Octopus.Client.Model.ReferenceCollection TenantIds { get; set; }
-    Octopus.Client.Model.ReferenceCollection TenantTags { get; set; }
-    String Thumbprint { get; set; }
-    String Uri { get; set; }
-    Octopus.Client.Model.MachineResource AddOrUpdateEnvironments(Octopus.Client.Model.EnvironmentResource[])
-    Octopus.Client.Model.MachineResource AddOrUpdateRoles(String[])
-    Octopus.Client.Model.MachineResource AddOrUpdateTenants(Octopus.Client.Model.TenantResource[])
-    Octopus.Client.Model.MachineResource AddOrUpdateTenantTags(Octopus.Client.Model.TagResource[])
-    Octopus.Client.Model.MachineResource ClearEnvironments()
-    Octopus.Client.Model.MachineResource ClearRoles()
-    Octopus.Client.Model.MachineResource ClearTenants()
-    Octopus.Client.Model.MachineResource ClearTenantTags()
-    Octopus.Client.Model.MachineResource RemoveEnvironment(Octopus.Client.Model.EnvironmentResource)
-    Octopus.Client.Model.MachineResource RemoveRole(String)
-    Octopus.Client.Model.MachineResource RemoveTenant(Octopus.Client.Model.TenantResource)
-    Octopus.Client.Model.MachineResource RemoveTenantTag(Octopus.Client.Model.TagResource)
-  }
-  class MachineScriptPolicy
-  {
-    .ctor()
-    Octopus.Client.Model.MachineScriptPolicyRunType RunType { get; set; }
-    String ScriptBody { get; set; }
-  }
-  MachineScriptPolicyRunType
-  {
-      InheritFromDefault = 0
-      Inline = 1
-  }
-  class MachineUpdatePolicy
-  {
-    .ctor()
-    Octopus.Client.Model.CalamariUpdateBehavior CalamariUpdateBehavior { get; set; }
-    Octopus.Client.Model.TentacleUpdateBehavior TentacleUpdateBehavior { get; set; }
-  }
-  class MaintenanceConfigurationResource
-    Octopus.Client.Model.IResource
-    Octopus.Client.Model.IAuditedResource
-  {
-    .ctor()
-    Boolean IsInMaintenanceMode { get; set; }
-  }
-  class MissingVariableResource
-  {
-    .ctor()
-    String EnvironmentId { get; set; }
-    String LibraryVariableSetId { get; set; }
-    Octopus.Client.Model.LinkCollection Links { get; set; }
-    String ProjectId { get; set; }
-    String VariableTemplateId { get; set; }
-    String VariableTemplateName { get; set; }
-  }
-  class NamedReferenceItem
-  {
-    .ctor()
-    String DisplayName { get; set; }
-    String Id { get; set; }
-  }
-  class NamedReferenceItemCollection
-    IList<NamedReferenceItem>
-    ICollection<NamedReferenceItem>
-    IEnumerable<NamedReferenceItem>
-    IEnumerable
-    IList
-    ICollection
-    IReadOnlyList<NamedReferenceItem>
-    IReadOnlyCollection<NamedReferenceItem>
-  {
-    .ctor()
-  }
-  class NormalizeAttribute
-    _Attribute
-  {
-    .ctor()
-  }
-  class NotDocumentReferenceAttribute
-    _Attribute
-  {
-    .ctor()
-  }
-  class NotReadableAttribute
-    _Attribute
-  {
-    .ctor()
-  }
-  class NuGetFeedResource
-    Octopus.Client.Model.IResource
-    Octopus.Client.Model.IAuditedResource
-    Octopus.Client.Model.INamedResource
-  {
-    .ctor()
-    Octopus.Client.Model.FeedType FeedType { get; }
-  }
-  class NumericReportData
-  {
-    .ctor()
-    String[] Labels { get; set; }
-    Octopus.Client.Model.NumericReportSeries[] Series { get; set; }
-  }
-  class NumericReportSeries
-  {
-    .ctor()
-    Double[] Data { get; set; }
-    String Label { get; set; }
-  }
-  class OctopusServerNodeResource
-    Octopus.Client.Model.IResource
-    Octopus.Client.Model.IAuditedResource
-    Octopus.Client.Model.INamedResource
-  {
-    .ctor()
-    Boolean IsInMaintenanceMode { get; set; }
-    Boolean IsOffline { get; set; }
-    String LastSeen { get; set; }
-    Int32 MaxConcurrentTasks { get; set; }
-    String Name { get; set; }
-    String Rank { get; set; }
-  }
-  class PackageFromBuiltInFeedResource
-    Octopus.Client.Model.IResource
-    Octopus.Client.Model.IAuditedResource
-  {
-    .ctor()
-    Nullable<Int64> PackageSizeBytes { get; set; }
-  }
-  class PackageResource
-    Octopus.Client.Model.IResource
-    Octopus.Client.Model.IAuditedResource
-  {
-    .ctor()
-    String Description { get; set; }
-    String FeedId { get; set; }
-    String FileExtension { get; set; }
-    String NuGetFeedId { get; set; }
-    String NuGetPackageId { get; set; }
-    String PackageId { get; set; }
-    String Published { get; set; }
-    String ReleaseNotes { get; set; }
-    String Summary { get; set; }
-    String Title { get; set; }
-    String Version { get; set; }
-  }
-  Permission
-  {
-      None = 0
-      AdministerSystem = 1
-      ProjectEdit = 2
-      ProjectView = 3
-      ProjectCreate = 4
-      ProjectDelete = 5
-      ProcessView = 6
-      ProcessEdit = 7
-      VariableEdit = 8
-      VariableEditUnscoped = 9
-      VariableView = 10
-      VariableViewUnscoped = 11
-      ReleaseCreate = 12
-      ReleaseView = 13
-      ReleaseEdit = 14
-      ReleaseDelete = 15
-      DefectReport = 16
-      DefectResolve = 17
-      DeploymentCreate = 18
-      DeploymentDelete = 19
-      DeploymentView = 20
-      EnvironmentView = 21
-      EnvironmentCreate = 22
-      EnvironmentEdit = 23
-      EnvironmentDelete = 24
-      MachineCreate = 25
-      MachineEdit = 26
-      MachineView = 27
-      MachineDelete = 28
-      ArtifactView = 29
-      ArtifactCreate = 30
-      ArtifactEdit = 31
-      ArtifactDelete = 32
-      FeedView = 33
-      EventView = 34
-      LibraryVariableSetView = 35
-      LibraryVariableSetCreate = 36
-      LibraryVariableSetEdit = 37
-      LibraryVariableSetDelete = 38
-      ProjectGroupView = 39
-      ProjectGroupCreate = 40
-      ProjectGroupEdit = 41
-      ProjectGroupDelete = 42
-      TeamCreate = 43
-      TeamView = 44
-      TeamEdit = 45
-      TeamDelete = 46
-      UserView = 47
-      UserInvite = 48
-      UserRoleView = 49
-      UserRoleEdit = 50
-      TaskView = 51
-      TaskViewLog = 52
-      TaskCreate = 53
-      TaskCancel = 54
-      InterruptionView = 55
-      InterruptionSubmit = 56
-      InterruptionViewSubmitResponsible = 57
-      BuiltInFeedPush = 58
-      BuiltInFeedAdminister = 59
-      BuiltInFeedDownload = 60
-      ActionTemplateView = 61
-      ActionTemplateCreate = 62
-      ActionTemplateEdit = 63
-      ActionTemplateDelete = 64
-      LifecycleCreate = 65
-      LifecycleView = 66
-      LifecycleEdit = 67
-      LifecycleDelete = 68
-      AccountView = 69
-      AccountEdit = 70
-      AccountCreate = 71
-      AccountDelete = 72
-      AuditView = 73
-      TenantCreate = 74
-      TenantEdit = 75
-      TenantView = 76
-      TenantDelete = 77
-      TagSetCreate = 78
-      TagSetEdit = 79
-      TagSetDelete = 80
-      MachinePolicyCreate = 81
-      MachinePolicyView = 82
-      MachinePolicyEdit = 83
-      MachinePolicyDelete = 84
-      ProxyCreate = 85
-      ProxyView = 86
-      ProxyEdit = 87
-      ProxyDelete = 88
-      SubscriptionCreate = 89
-      SubscriptionView = 90
-      SubscriptionEdit = 91
-      SubscriptionDelete = 92
-  }
-  class PermissionDescription
-  {
-    .ctor()
-    String Description { get; set; }
-    String[] SupportedRestrictions { get; set; }
-  }
-  abstract class PermissionScope
-  {
-    static System.String Environments
-    static System.String Projects
-    static System.String Tenants
-  }
-  class PhaseDeploymentResource
-  {
-    .ctor()
-    Octopus.Client.Model.DeploymentResource Deployment { get; set; }
-    Octopus.Client.Model.TaskResource Task { get; set; }
-  }
-  PhaseProgress
-  {
-      Pending = 0
-      Current = 1
-      Complete = 2
-  }
-  class PhaseProgressionResource
-  {
-    .ctor()
-    Octopus.Client.Model.ReferenceCollection AutomaticDeploymentTargets { get; set; }
-    Boolean Blocked { get; set; }
-    List<PhaseDeploymentResource> Deployments { get; set; }
-    String Id { get; set; }
-    Int32 MinimumEnvironmentsBeforePromotion { get; set; }
-    String Name { get; set; }
-    Octopus.Client.Model.ReferenceCollection OptionalDeploymentTargets { get; set; }
-    Octopus.Client.Model.PhaseProgress Progress { get; set; }
-  }
-  class PhaseResource
-  {
-    .ctor()
-    Octopus.Client.Model.ReferenceCollection AutomaticDeploymentTargets { get; set; }
-    String Id { get; set; }
-    Int32 MinimumEnvironmentsBeforePromotion { get; set; }
-    String Name { get; set; }
-    Octopus.Client.Model.ReferenceCollection OptionalDeploymentTargets { get; set; }
-    Octopus.Client.Model.RetentionPeriod ReleaseRetentionPolicy { get; set; }
-    Octopus.Client.Model.RetentionPeriod TentacleRetentionPolicy { get; set; }
-    Octopus.Client.Model.PhaseResource Clear()
-    Octopus.Client.Model.PhaseResource WithAutomaticDeploymentTargets(Octopus.Client.Model.EnvironmentResource[])
-    Octopus.Client.Model.PhaseResource WithMinimumEnvironmentsBeforePromotion(Int32)
-    Octopus.Client.Model.PhaseResource WithOptionalDeploymentTargets(Octopus.Client.Model.EnvironmentResource[])
-    Octopus.Client.Model.PhaseResource WithReleaseRetentionPolicy(Octopus.Client.Model.RetentionPeriod)
-    Octopus.Client.Model.PhaseResource WithTentacleRetentionPolicy(Octopus.Client.Model.RetentionPeriod)
-  }
-  class ProgressionResource
-    Octopus.Client.Model.IResource
-    Octopus.Client.Model.IAuditedResource
-  {
-    .ctor()
-    Dictionary<String, IEnumerable<ReferenceDataItem>> ChannelEnvironments { get; set; }
-    List<ReferenceDataItem> Environments { get; set; }
-    List<ReleaseProgressionResource> Releases { get; set; }
-  }
-  class Project
-  {
-    .ctor(String)
-    Octopus.Client.Model.LinkCollection Links { get; set; }
-    String ProjectId { get; }
-    String ProjectName { get; set; }
-    List<ActionTemplateParameterResource> Templates { get; set; }
-    Dictionary<String, Dictionary<String, PropertyValueResource>> Variables { get; set; }
-  }
-  class ProjectConnectivityPolicy
-  {
-    .ctor()
-    Octopus.Client.Model.SkipMachineBehavior SkipMachineBehavior { get; set; }
-    Octopus.Client.Model.ReferenceCollection TargetRoles { get; set; }
-  }
-  class ProjectGroupResource
-    Octopus.Client.Model.IResource
-    Octopus.Client.Model.IAuditedResource
-    Octopus.Client.Model.INamedResource
-  {
-    .ctor()
-    String Description { get; set; }
-    Octopus.Client.Model.ReferenceCollection EnvironmentIds { get; set; }
-    String Name { get; set; }
-    String RetentionPolicyId { get; set; }
-  }
-  class ProjectResource
-    Octopus.Client.Model.IResource
-    Octopus.Client.Model.IAuditedResource
-    Octopus.Client.Model.INamedResource
-    Octopus.Client.Model.IVariableTemplateContainer
-    Octopus.Client.Model.IVariableTemplateContainerEditor<ProjectResource>
-  {
-    .ctor()
-    .ctor(String, String, String)
-    Boolean AutoCreateRelease { get; set; }
-    ISet<AutoDeployReleaseOverrideResource> AutoDeployReleaseOverrides { get; }
-    Boolean DefaultToSkipIfAlreadyInstalled { get; set; }
-    String DeploymentProcessId { get; set; }
-    String Description { get; set; }
-    List<String> IncludedLibraryVariableSetIds { get; set; }
-    Boolean IsDisabled { get; set; }
-    String LifecycleId { get; set; }
-    String Name { get; set; }
-    Octopus.Client.Model.ProjectConnectivityPolicy ProjectConnectivityPolicy { get; set; }
-    String ProjectGroupId { get; set; }
-    Octopus.Client.Model.ReleaseCreationStrategyResource ReleaseCreationStrategy { get; set; }
-    String Slug { get; set; }
-    List<ActionTemplateParameterResource> Templates { get; set; }
-    Octopus.Client.Model.ProjectTenantedDeploymentMode TenantedDeploymentMode { get; set; }
-    String VariableSetId { get; set; }
-    Octopus.Client.Model.VersioningStrategyResource VersioningStrategy { get; set; }
-    void AddAutoDeployReleaseOverride(Octopus.Client.Model.EnvironmentResource, Octopus.Client.Model.ReleaseResource)
-    void AddAutoDeployReleaseOverride(Octopus.Client.Model.EnvironmentResource, Octopus.Client.Model.TenantResource, Octopus.Client.Model.ReleaseResource)
-    Octopus.Client.Model.ProjectResource AddOrUpdateMultiLineTextTemplate(String, String)
-    Octopus.Client.Model.ProjectResource AddOrUpdateMultiLineTextTemplate(String, String, String, String)
-    Octopus.Client.Model.ProjectResource AddOrUpdateSelectTemplate(String, String, IDictionary<String, String>)
-    Octopus.Client.Model.ProjectResource AddOrUpdateSelectTemplate(String, String, IDictionary<String, String>, String, String)
-    Octopus.Client.Model.ProjectResource AddOrUpdateSensitiveTemplate(String, String)
-    Octopus.Client.Model.ProjectResource AddOrUpdateSensitiveTemplate(String, String, String, String)
-    Octopus.Client.Model.ProjectResource AddOrUpdateSingleLineTextTemplate(String, String)
-    Octopus.Client.Model.ProjectResource AddOrUpdateSingleLineTextTemplate(String, String, String, String)
-    Octopus.Client.Model.ProjectResource AddOrUpdateVariableTemplate(String, String, IDictionary<String, String>, String, String)
-    Octopus.Client.Model.ProjectResource AddOrUpdateVariableTemplate(String, String, IDictionary<String, String>)
-    Octopus.Client.Model.ProjectResource Clear()
-    Octopus.Client.Model.ProjectResource IncludingLibraryVariableSets(Octopus.Client.Model.LibraryVariableSetResource[])
-  }
-  ProjectTenantedDeploymentMode
-  {
-      Untenanted = 0
-      TenantedOrUntenanted = 1
-      Tenanted = 2
-  }
-  ProjectTriggerConditionEvent
-  {
-      NewDeploymentTargetBecomesAvailable = 0
-      ExistingDeploymentTargetChangesState = 1
-  }
-  class ProjectTriggerResource
-    Octopus.Client.Model.IResource
-    Octopus.Client.Model.IAuditedResource
-    Octopus.Client.Model.INamedResource
-  {
-    .ctor()
-    String Name { get; set; }
-    String ProjectId { get; set; }
-    IDictionary<String, PropertyValueResource> Properties { get; }
-    Octopus.Client.Model.ProjectTriggerType Type { get; set; }
-  }
-  ProjectTriggerType
-  {
-      DeploymentTarget = 0
-  }
-  class PropertyValueJsonConverter
-  {
-    .ctor()
-    Boolean CanConvert(Type)
-    Object ReadJson(JsonReader, Type, Object, JsonSerializer)
-    void WriteJson(JsonWriter, Object, JsonSerializer)
-  }
-  class PropertyValueResource
-  {
-    .ctor(String)
-    .ctor(String, Boolean)
-    .ctor(Octopus.Client.Model.SensitiveValue)
-    Boolean IsSensitive { get; }
-    Octopus.Client.Model.SensitiveValue SensitiveValue { get; }
-    String Value { get; }
-    class PropertyValueJsonConverter
-    {
-      .ctor()
-      Boolean CanConvert(Type)
-      Object ReadJson(JsonReader, Type, Object, JsonSerializer)
-      void WriteJson(JsonWriter, Object, JsonSerializer)
-    }
-  }
-  class ProxyResource
-    Octopus.Client.Model.IResource
-    Octopus.Client.Model.IAuditedResource
-    Octopus.Client.Model.INamedResource
-  {
-    .ctor()
-    String Host { get; set; }
-    String Name { get; set; }
-    Octopus.Client.Model.SensitiveValue Password { get; set; }
-    Int32 Port { get; set; }
-    String ProxyType { get; set; }
-    String Username { get; set; }
-  }
-  class ReferenceCollection
-    ICollection<String>
-    IEnumerable<String>
-    IEnumerable
-    ISet<String>
-    IReadOnlyCollection<String>
-  {
-    .ctor()
-    .ctor(String)
-    .ctor(IEnumerable<String>)
-    Octopus.Client.Model.ReferenceCollection Clone()
-    static Octopus.Client.Model.ReferenceCollection One(String)
-    void ReplaceAll(IEnumerable<String>)
-    String ToString()
-  }
-  class ReferenceDataItem
-  {
-    .ctor(String, String)
-    String Id { get; set; }
-    String Name { get; set; }
-  }
-  class RegisterCommand
-    Octopus.Client.Model.IResource
-    Octopus.Client.Model.IAuditedResource
-  {
-    .ctor()
-    String InvitationCode { get; set; }
-  }
-  class ReleaseCreationStrategyResource
-  {
-    .ctor()
-    String ChannelId { get; set; }
-    String ReleaseCreationPackageStepId { get; set; }
-  }
-  class ReleaseProgressionResource
-  {
-    .ctor()
-    Octopus.Client.Model.ChannelResource Channel { get; set; }
-    Dictionary<String, IOrderedEnumerable<DashboardItemResource>> Deployments { get; set; }
-    Boolean HasUnresolvedDefect { get; set; }
-    Octopus.Client.Model.ReferenceCollection NextDeployments { get; set; }
-    Octopus.Client.Model.ReleaseResource Release { get; set; }
-    Octopus.Client.Model.RetentionPeriod ReleaseRetentionPeriod { get; set; }
-    Octopus.Client.Model.RetentionPeriod TentacleRetentionPeriod { get; set; }
-  }
-  class ReleaseResource
-    Octopus.Client.Model.IResource
-    Octopus.Client.Model.IAuditedResource
-  {
-    .ctor()
-    .ctor(String, String, String)
-    DateTimeOffset Assembled { get; set; }
-    String ChannelId { get; set; }
-    List<String> LibraryVariableSetSnapshotIds { get; set; }
-    String ProjectDeploymentProcessSnapshotId { get; set; }
-    String ProjectId { get; set; }
-    String ProjectVariableSetSnapshotId { get; set; }
-    String ReleaseNotes { get; set; }
-    List<SelectedPackage> SelectedPackages { get; set; }
-  }
-  class ReleaseSummaryResource
-    Octopus.Client.Model.IResource
-    Octopus.Client.Model.IAuditedResource
-  {
-    .ctor()
-    .ctor(String, String)
-    String Version { get; set; }
-  }
-  class ReleaseTemplatePackage
-  {
-    .ctor()
-    String FeedId { get; set; }
-    String FeedName { get; set; }
-    Boolean IsResolvable { get; set; }
-    String NuGetFeedId { get; set; }
-    String NuGetFeedName { get; set; }
-    String NuGetPackageId { get; set; }
-    String PackageId { get; set; }
-    String StepName { get; set; }
-    String VersionSelectedLastRelease { get; set; }
-  }
-  class ReleaseTemplateResource
-    Octopus.Client.Model.IResource
-    Octopus.Client.Model.IAuditedResource
-  {
-    .ctor()
-    String DeploymentProcessId { get; set; }
-    String LastReleaseVersion { get; set; }
-    String NextVersionIncrement { get; set; }
-    IList<ReleaseTemplatePackage> Packages { get; set; }
-    String VersioningPackageStepName { get; set; }
-  }
-  class ReportDeploymentCountOverTimeResource
-    Octopus.Client.Model.IResource
-    Octopus.Client.Model.IAuditedResource
-  {
-    .ctor()
-    String ProjectId { get; set; }
-    Octopus.Client.Model.NumericReportData ReportData { get; set; }
-  }
-  abstract class Resource
-    Octopus.Client.Model.IResource
-    Octopus.Client.Model.IAuditedResource
-  {
-    String Id { get; set; }
-    String LastModifiedBy { get; set; }
-    Nullable<DateTimeOffset> LastModifiedOn { get; set; }
-    Octopus.Client.Model.LinkCollection Links { get; set; }
-    Boolean HasLink(String)
-    String Link(String)
-  }
-  class ResourceCollection`1
-    Octopus.Client.Model.IResource
-    Octopus.Client.Model.IAuditedResource
-  {
-    .ctor(IEnumerable<TResource>, Octopus.Client.Model.LinkCollection)
-    Boolean IsStale { get; set; }
-    IList<TResource> Items { get; set; }
-    Int32 ItemsPerPage { get; set; }
-    String ItemType { get; }
-    Int32 TotalResults { get; set; }
-  }
-  abstract class Retention
-  {
-    static System.String Name
-  }
-  class RetentionPeriod
-    IEquatable<RetentionPeriod>
-  {
-    .ctor(Int32, Octopus.Client.Model.RetentionUnit)
-    Int32 QuantityToKeep { get; }
-    Boolean ShouldKeepForever { get; }
-    Octopus.Client.Model.RetentionUnit Unit { get; }
-    Boolean Equals(Octopus.Client.Model.RetentionPeriod)
-    Boolean Equals(Object)
-    Int32 GetHashCode()
-    static Octopus.Client.Model.RetentionPeriod KeepForever()
-    String ToString()
-  }
-  class RetentionPolicyResource
-    Octopus.Client.Model.IResource
-    Octopus.Client.Model.IAuditedResource
-    Octopus.Client.Model.INamedResource
-  {
-    .ctor()
-    Octopus.Client.Model.RetentionPeriod DeployedReleases { get; set; }
-    Boolean IsReadOnly { get; set; }
-    String Name { get; set; }
-    Octopus.Client.Model.RetentionPeriod TentacleDeployments { get; set; }
-    Octopus.Client.Model.RetentionPeriod UndeployedReleases { get; set; }
-  }
-  RetentionUnit
-  {
-      Days = 0
-      Items = 1
-  }
-  class RootResource
-    Octopus.Client.Model.IResource
-    Octopus.Client.Model.IAuditedResource
-  {
-    .ctor()
-    String ApiVersion { get; set; }
-    String Application { get; set; }
-    Boolean FormsLoginEnabled { get; set; }
-    Boolean GuestLoginEnabled { get; set; }
-    Boolean IsEarlyAccessProgram { get; set; }
-    String Version { get; set; }
-  }
-  ScopeField
-  {
-      Project = 0
-      Environment = 1
-      Machine = 2
-      Role = 3
-      TargetRole = 4
-      Action = 5
-      User = 6
-      Private = 7
-      Channel = 8
-      TenantTag = 9
-      Tenant = 10
-  }
-  class ScopeSpecification
-    IDictionary<ScopeField, ScopeValue>
-    ICollection<KeyValuePair<ScopeField, ScopeValue>>
-    IEnumerable<KeyValuePair<ScopeField, ScopeValue>>
-    IEnumerable
-    IDictionary
-    ICollection
-    IReadOnlyDictionary<ScopeField, ScopeValue>
-    IReadOnlyCollection<KeyValuePair<ScopeField, ScopeValue>>
-    IEquatable<ScopeSpecification>
-  {
-    .ctor()
-    Octopus.Client.Model.ScopeSpecification Clone()
-    Boolean Equals(Octopus.Client.Model.ScopeSpecification)
-    Int32 GetHashCode()
-    Int32 Rank()
-    String ToString()
-  }
-  class ScopeValue
-    ICollection<String>
-    IEnumerable<String>
-    IEnumerable
-    ISet<String>
-    IReadOnlyCollection<String>
-  {
-    .ctor()
-    .ctor(String)
-    .ctor(String, String[])
-    .ctor(IEnumerable<String>)
-  }
-  class ScriptConsoleSupportedAttribute
-    _Attribute
-  {
-    .ctor()
-  }
-  ScriptSyntax
-  {
-      PowerShell = 0
-      Bash = 1
-      CSharp = 2
-      FSharp = 3
-  }
-  abstract class ScriptSyntaxExtension
-  {
-    static String GetExtension(Octopus.Client.Model.ScriptSyntax)
-  }
-  class ScriptSyntaxMeta
-  {
-    static Octopus.Client.Model.ScriptSyntaxMeta[] All
-    static Octopus.Client.Model.ScriptSyntaxMeta Bash
-    static Octopus.Client.Model.ScriptSyntaxMeta CSharp
-    System.String Extension
-    System.String Name
-    static Octopus.Client.Model.ScriptSyntaxMeta PowerShell
-    Octopus.Client.Model.ScriptSyntax ScriptSyntax
-    static Octopus.Client.Model.ScriptSyntaxMeta FromExtension(String)
-    static Octopus.Client.Model.ScriptSyntaxMeta FromName(String)
-  }
-  class SelectedPackage
-  {
-    .ctor()
-    .ctor(String, String)
-    String StepName { get; set; }
-    String Version { get; set; }
-  }
-  class SemanticVersion
-    IFormattable
-    IComparable
-    IComparable<StrictSemanticVersion>
-    IEquatable<StrictSemanticVersion>
-  {
-    .ctor(String)
-    .ctor(Octopus.Client.Model.SemanticVersion)
-    .ctor(Version, String, String)
-    .ctor(Int32, Int32, Int32)
-    .ctor(Int32, Int32, Int32, String)
-    .ctor(Int32, Int32, Int32, String, String)
-    .ctor(Int32, Int32, Int32, IEnumerable<String>, String)
-    .ctor(Int32, Int32, Int32, Int32)
-    .ctor(Int32, Int32, Int32, Int32, String, String)
-    .ctor(Int32, Int32, Int32, Int32, IEnumerable<String>, String)
-    .ctor(Version, IEnumerable<String>, String, String, Boolean)
-    Boolean IsLegacyVersion { get; }
-    Boolean IsSemVer2 { get; }
-    Int32 Revision { get; }
-    Version Version { get; }
-    static Octopus.Client.Model.SemanticVersion FromNuGetVersion(NuGetVersion)
-    static String IncrementRelease(String)
-    static Octopus.Client.Model.SemanticVersion Parse(String, Boolean)
-    NuGetVersion ToNuGetVersion()
-    String ToString()
-    static Boolean TryParse(String, Octopus.Client.Model.SemanticVersion&, Boolean)
-    static Boolean TryParseStrict(String, Octopus.Client.Model.SemanticVersion&)
-  }
-  class SemanticVersionComparer
-    IComparer<String>
-  {
-    .ctor()
-    Int32 Compare(String, String)
-  }
-  abstract class SemanticVersionMask
-  {
-    static Octopus.Client.Model.SemanticVersion ApplyMask(String, Octopus.Client.Model.SemanticVersion)
-    static Octopus.Client.Model.SemanticVersion GetLatestMaskedVersion(String, List<SemanticVersion>)
-    static Boolean IsMask(String)
-  }
-  class SensitiveValue
-    IEquatable<SensitiveValue>
-  {
-    .ctor()
-    Boolean HasValue { get; set; }
-    String NewValue { get; set; }
-    Boolean Equals(Octopus.Client.Model.SensitiveValue)
-  }
-  class ServerActivitiesResource
-    Octopus.Client.Model.IResource
-    Octopus.Client.Model.IAuditedResource
-  {
-    .ctor()
-    Octopus.Client.Model.ServerActivityResource[] OrchestratedActivities { get; set; }
-    Octopus.Client.Model.ServerActivityResource[] OrphanedActivities { get; set; }
-    Octopus.Client.Model.ServerActivityResource[] SystemServices { get; set; }
-  }
-  class ServerActivityResource
-    Octopus.Client.Model.IResource
-    Octopus.Client.Model.IAuditedResource
-  {
-    .ctor()
-    String ActorName { get; set; }
-    String CurrentlyReceiving { get; set; }
-    Nullable<DateTime> CurrentlyReceivingSinceUtc { get; set; }
-    String CurrentOperation { get; set; }
-    String Description { get; set; }
-    Int32 InputQueueCount { get; set; }
-    String Location { get; set; }
-    List<ServerActivityResource> SupervisedActivities { get; set; }
-  }
-  class ServerStatusResource
-    Octopus.Client.Model.IResource
-    Octopus.Client.Model.IAuditedResource
-  {
-    .ctor()
-    Octopus.Client.Model.AuthenticationMode AuthenticationMode { get; set; }
-    Boolean IsDatabaseEncrypted { get; set; }
-    Boolean IsInMaintenanceMode { get; set; }
-    Boolean IsUpgradeAvailable { get; set; }
-    String MaintenanceExpires { get; set; }
-    String MaximumAvailableVersion { get; set; }
-    String MaximumAvailableVersionCoveredByLicense { get; set; }
-  }
-  SkipMachineBehavior
-  {
-      None = 0
-      SkipUnavailableMachines = 1
-  }
-  class SmtpConfigurationResource
-    Octopus.Client.Model.IResource
-    Octopus.Client.Model.IAuditedResource
-  {
-    .ctor()
-    Boolean EnableSsl { get; set; }
-    String NewSmtpPassword { get; set; }
-    String SendEmailFrom { get; set; }
-    String SmtpHost { get; set; }
-    String SmtpLogin { get; set; }
-    Nullable<Int32> SmtpPort { get; set; }
-  }
-  class SquidAttribute
-    _Attribute
-  {
-    .ctor()
-  }
-  class StandardColor
-  {
-    static System.String DarkBlue
-    static System.String DarkCyan
-    static System.String DarkGreen
-    static System.String DarkGrey
-    static System.String DarkPurple
-    static System.String DarkRed
-    static System.String DarkYellow
-    static System.String LightBlue
-    static System.String LightCyan
-    static System.String LightGreen
-    static System.String LightGrey
-    static System.String LightPurple
-    static System.String LightRed
-    static System.String LightYellow
-    .ctor()
-  }
-  class SubscriptionResource
-    Octopus.Client.Model.IResource
-    Octopus.Client.Model.IAuditedResource
-    Octopus.Client.Model.INamedResource
-  {
-    .ctor()
-    Octopus.Client.Model.EventNotificationSubscription EventNotificationSubscription { get; set; }
-    Boolean IsDisabled { get; set; }
-    String Name { get; set; }
-    Octopus.Client.Model.SubscriptionType Type { get; set; }
-  }
-  SubscriptionType
-  {
-      Event = 0
-  }
-  class SupportsRestrictionAttribute
-    _Attribute
-  {
-    .ctor(String[])
-    Boolean ExplicitTenantScopeRequired { get; set; }
-    IList<String> Scopes { get; }
-  }
-  class SystemInfoResource
-    Octopus.Client.Model.IResource
-    Octopus.Client.Model.IAuditedResource
-  {
-    .ctor()
-    String ClrVersion { get; set; }
-    String OSVersion { get; set; }
-    Int32 ThreadCount { get; set; }
-    TimeSpan Uptime { get; set; }
-    String Version { get; set; }
-    Int64 WorkingSetBytes { get; set; }
-  }
-  abstract class SystemIntegrityCheck
-  {
-    static System.String Name
-  }
-  class TagResource
-    Octopus.Client.Model.INamedResource
-  {
-    .ctor()
-    String CanonicalTagName { get; set; }
-    String Color { get; set; }
-    String Description { get; set; }
-    String Id { get; set; }
-    String Name { get; set; }
-    Int32 SortOrder { get; set; }
-    class StandardColor
-    {
-      static System.String DarkBlue
-      static System.String DarkCyan
-      static System.String DarkGreen
-      static System.String DarkGrey
-      static System.String DarkPurple
-      static System.String DarkRed
-      static System.String DarkYellow
-      static System.String LightBlue
-      static System.String LightCyan
-      static System.String LightGreen
-      static System.String LightGrey
-      static System.String LightPurple
-      static System.String LightRed
-      static System.String LightYellow
-      .ctor()
-    }
-  }
-  class TagSetResource
-    Octopus.Client.Model.IResource
-    Octopus.Client.Model.IAuditedResource
-    Octopus.Client.Model.INamedResource
-  {
-    .ctor()
-    String Description { get; set; }
-    String Name { get; set; }
-    Int32 SortOrder { get; set; }
-    IList<TagResource> Tags { get; set; }
-    Octopus.Client.Model.TagSetResource AddOrUpdateTag(String, String, String)
-    Octopus.Client.Model.TagSetResource RemoveTag(String)
-  }
-  class TaskDetailsResource
-    Octopus.Client.Model.IResource
-    Octopus.Client.Model.IAuditedResource
-  {
-    .ctor()
-    IList<ActivityElement> ActivityLogs { get; set; }
-    Octopus.Client.Model.TaskProgress Progress { get; set; }
-    Octopus.Client.Model.TaskResource Task { get; set; }
-  }
-  class TaskProgress
-  {
-    .ctor()
-    String EstimatedTimeRemaining { get; set; }
-    Int32 ProgressPercentage { get; set; }
-  }
-  class TaskResource
-    Octopus.Client.Model.IResource
-    Octopus.Client.Model.IAuditedResource
-  {
-    .ctor()
-    Dictionary<String, Object> Arguments { get; set; }
-    Boolean CanRerun { get; set; }
-    String Completed { get; set; }
-    Nullable<DateTimeOffset> CompletedTime { get; set; }
-    String Description { get; set; }
-    String Duration { get; set; }
-    String ErrorMessage { get; set; }
-    Boolean FinishedSuccessfully { get; }
-    Boolean HasBeenPickedUpByProcessor { get; set; }
-    Boolean HasPendingInterruptions { get; set; }
-    Boolean HasWarningsOrErrors { get; set; }
-    Boolean IsCompleted { get; }
-    Nullable<DateTimeOffset> LastUpdatedTime { get; set; }
-    String Name { get; set; }
-    DateTimeOffset QueueTime { get; set; }
-    String ServerNode { get; set; }
-    Nullable<DateTimeOffset> StartTime { get; set; }
-    Octopus.Client.Model.TaskState State { get; set; }
-  }
-  TaskState
-  {
-      Queued = 1
-      Executing = 2
-      Failed = 3
-      Canceled = 4
-      TimedOut = 5
-      Success = 6
-      Cancelling = 8
-  }
-  class TeamResource
-    Octopus.Client.Model.IResource
-    Octopus.Client.Model.IAuditedResource
-    Octopus.Client.Model.INamedResource
-  {
-    .ctor()
-    Boolean CanBeDeleted { get; set; }
-    Boolean CanBeRenamed { get; set; }
-    Boolean CanChangeMembers { get; set; }
-    Boolean CanChangeRoles { get; set; }
-    Octopus.Client.Model.ReferenceCollection EnvironmentIds { get; set; }
-    Octopus.Client.Model.NamedReferenceItemCollection ExternalSecurityGroups { get; set; }
-    Octopus.Client.Model.ReferenceCollection MemberUserIds { get; set; }
-    String Name { get; set; }
-    Octopus.Client.Model.ReferenceCollection ProjectIds { get; set; }
-    Octopus.Client.Model.ReferenceCollection TenantIds { get; set; }
-    Octopus.Client.Model.ReferenceCollection TenantTags { get; set; }
-    Octopus.Client.Model.ReferenceCollection UserRoleIds { get; set; }
-  }
-  class TenantProjectEnvironmentMappingResource
-    Octopus.Client.Model.IResource
-    Octopus.Client.Model.IAuditedResource
-  {
-    .ctor()
-    Octopus.Client.Model.ReferenceCollection Environments { get; set; }
-    String ProjectId { get; set; }
-  }
-  class TenantResource
-    Octopus.Client.Model.IResource
-    Octopus.Client.Model.IAuditedResource
-    Octopus.Client.Model.INamedResource
-  {
-    .ctor()
-    String Name { get; set; }
-    IDictionary<String, ReferenceCollection> ProjectEnvironments { get; set; }
-    Octopus.Client.Model.ReferenceCollection TenantTags { get; set; }
-    Octopus.Client.Model.TenantResource ClearProjects()
-    Octopus.Client.Model.TenantResource ClearTags()
-    Octopus.Client.Model.TenantResource ConnectToProjectAndEnvironments(Octopus.Client.Model.ProjectResource, Octopus.Client.Model.EnvironmentResource[])
-    Octopus.Client.Model.TenantResource WithTag(Octopus.Client.Model.TagResource)
-  }
-  class TenantsMissingVariablesResource
-  {
-    .ctor(String)
-    Octopus.Client.Model.LinkCollection Links { get; }
-    IEnumerable<MissingVariableResource> MissingVariables { get; set; }
-    String TenantId { get; }
-  }
-  class TenantVariableResource
-    Octopus.Client.Model.IResource
-    Octopus.Client.Model.IAuditedResource
-  {
-    .ctor()
-    Dictionary<String, Library> LibraryVariables { get; set; }
-    Dictionary<String, Project> ProjectVariables { get; set; }
-    String TenantId { get; set; }
-    String TenantName { get; set; }
-    class Library
-    {
-      .ctor(String)
-      String LibraryVariableSetId { get; }
-      String LibraryVariableSetName { get; set; }
-      Octopus.Client.Model.LinkCollection Links { get; set; }
-      List<ActionTemplateParameterResource> Templates { get; set; }
-      Dictionary<String, PropertyValueResource> Variables { get; set; }
-    }
-    class Project
-    {
-      .ctor(String)
-      Octopus.Client.Model.LinkCollection Links { get; set; }
-      String ProjectId { get; }
-      String ProjectName { get; set; }
-      List<ActionTemplateParameterResource> Templates { get; set; }
-      Dictionary<String, Dictionary<String, PropertyValueResource>> Variables { get; set; }
-    }
-  }
-  TentacleUpdateBehavior
-  {
-      NeverUpdate = 0
-      Update = 1
-  }
-  class TentacleUpgradeSupportedAttribute
-    _Attribute
-  {
-    .ctor()
-  }
-  abstract class TestAzureAccount
-  {
-    static System.String Name
-    abstract class Arguments
-    {
-      static System.String AccountId
-    }
-  }
-  abstract class TestEmail
-  {
-    static System.String Name
-    abstract class Arguments
-    {
-      static System.String EmailAddress
-    }
-  }
-  class TrimAttribute
-    _Attribute
-  {
-    .ctor()
-  }
-  abstract class UpdateCalamari
-  {
-    static System.String Name
-    abstract class Arguments
-    {
-      static System.String MachineIds
-    }
-  }
-  abstract class Upgrade
-  {
-    static System.String Name
-    abstract class Arguments
-    {
-      static System.String EnvironmentId
-      static System.String MachineIds
-    }
-  }
-  class UserPermissionRestriction
-  {
-    .ctor()
-    Octopus.Client.Model.ReferenceCollection RestrictedToEnvironmentIds { get; set; }
-    Octopus.Client.Model.ReferenceCollection RestrictedToProjectIds { get; set; }
-    Octopus.Client.Model.ReferenceCollection RestrictedToTenantIds { get; set; }
-    static IEqualityComparer<UserPermissionRestriction> UserPermissionRestrictionComparer { get; }
-    String ToString()
-    class Comparer
-      IEqualityComparer<UserPermissionRestriction>
-    {
-      .ctor()
-      Boolean Equals(Octopus.Client.Model.UserPermissionRestriction, Octopus.Client.Model.UserPermissionRestriction)
-      Int32 GetHashCode(Octopus.Client.Model.UserPermissionRestriction)
-    }
-  }
-  class UserPermissionSetResource
-    Octopus.Client.Model.IResource
-    Octopus.Client.Model.IAuditedResource
-  {
-    .ctor()
-    Dictionary<Permission, List<UserPermissionRestriction>> Permissions { get; set; }
-    List<ReferenceDataItem> Teams { get; set; }
-  }
-  class UserResource
-    Octopus.Client.Model.IResource
-    Octopus.Client.Model.IAuditedResource
-  {
-    .ctor()
-    String DisplayName { get; set; }
-    String EmailAddress { get; set; }
-    Boolean IsActive { get; set; }
-    Boolean IsRequestor { get; set; }
-    Boolean IsService { get; set; }
-    String Password { get; set; }
-    String Username { get; set; }
-  }
-  class UserRoleResource
-    Octopus.Client.Model.IResource
-    Octopus.Client.Model.IAuditedResource
-    Octopus.Client.Model.INamedResource
-  {
-    .ctor()
-    Boolean CanBeDeleted { get; set; }
-    String Description { get; set; }
-    List<Permission> GrantedPermissions { get; set; }
-    String Name { get; set; }
-    List<String> PermissionDescriptions { get; set; }
-    List<String> SupportedRestrictions { get; set; }
-  }
-  class VariablePromptOptions
-  {
-    .ctor()
-    String Description { get; set; }
-    String Label { get; set; }
-    Boolean Required { get; set; }
-    Octopus.Client.Model.VariablePromptOptions Clone()
-  }
-  class VariableResource
-  {
-    .ctor()
-    String Id { get; set; }
-    Boolean IsEditable { get; set; }
-    Boolean IsSensitive { get; set; }
-    String Name { get; set; }
-    Octopus.Client.Model.VariablePromptOptions Prompt { get; set; }
-    Octopus.Client.Model.ScopeSpecification Scope { get; set; }
-    String Value { get; set; }
-  }
-  class VariableScopeValues
-    Octopus.Client.Model.IVariableScopeValues
-  {
-    .ctor()
-    List<ReferenceDataItem> Actions { get; set; }
-    List<ReferenceDataItem> Channels { get; set; }
-    List<ReferenceDataItem> Environments { get; set; }
-    List<ReferenceDataItem> Machines { get; set; }
-    List<ReferenceDataItem> Roles { get; set; }
-    List<ReferenceDataItem> TenantTags { get; set; }
-  }
-  VariableSetContentType
-  {
-      Variables = 0
-      ScriptModule = 1
-  }
-  class VariableSetResource
-    Octopus.Client.Model.IResource
-    Octopus.Client.Model.IAuditedResource
-  {
-    .ctor()
-    String OwnerId { get; set; }
-    Octopus.Client.Model.VariableScopeValues ScopeValues { get; set; }
-    IList<VariableResource> Variables { get; set; }
-    Int32 Version { get; set; }
-    Octopus.Client.Model.VariableSetResource AddOrUpdateVariableValue(String, String)
-    Octopus.Client.Model.VariableSetResource AddOrUpdateVariableValue(String, String, Octopus.Client.Model.ScopeSpecification)
-    Octopus.Client.Model.VariableSetResource AddOrUpdateVariableValue(String, String, Octopus.Client.Model.ScopeSpecification, Boolean)
-  }
-  class VariableTemplateContainerEditor`1
-    Octopus.Client.Model.IVariableTemplateContainerEditor<TContainer>
-  {
-    .ctor(Octopus.Client.Model.TContainer)
-    Octopus.Client.Model.TContainer AddOrUpdateMultiLineTextTemplate(String, String)
-    Octopus.Client.Model.TContainer AddOrUpdateMultiLineTextTemplate(String, String, String, String)
-    Octopus.Client.Model.TContainer AddOrUpdateSelectTemplate(String, String, IDictionary<String, String>)
-    Octopus.Client.Model.TContainer AddOrUpdateSelectTemplate(String, String, IDictionary<String, String>, String, String)
-    Octopus.Client.Model.TContainer AddOrUpdateSensitiveTemplate(String, String)
-    Octopus.Client.Model.TContainer AddOrUpdateSensitiveTemplate(String, String, String, String)
-    Octopus.Client.Model.TContainer AddOrUpdateSingleLineTextTemplate(String, String)
-    Octopus.Client.Model.TContainer AddOrUpdateSingleLineTextTemplate(String, String, String, String)
-    Octopus.Client.Model.TContainer AddOrUpdateVariableTemplate(String, String, IDictionary<String, String>)
-    Octopus.Client.Model.TContainer AddOrUpdateVariableTemplate(String, String, IDictionary<String, String>, String, String)
-    Octopus.Client.Model.TContainer Clear()
-  }
-  class VersioningStrategyResource
-  {
-    .ctor()
-    String DonorPackageStepId { get; set; }
-    String Template { get; set; }
-  }
-  class WriteableAttribute
-    _Attribute
-  {
-    .ctor()
-  }
-  class WriteableOnCreateAttribute
-    _Attribute
-  {
-    .ctor()
-  }
-<<<<<<< HEAD
-  class SemanticVersion
-    IFormattable
-    IComparable
-    IComparable<StrictSemanticVersion>
-    IEquatable<StrictSemanticVersion>
-  {
-    .ctor(String)
-    .ctor(Octopus.Client.Model.SemanticVersion)
-    .ctor(Version, String, String)
-    .ctor(Int32, Int32, Int32)
-    .ctor(Int32, Int32, Int32, String)
-    .ctor(Int32, Int32, Int32, String, String)
-    .ctor(Int32, Int32, Int32, IEnumerable<String>, String)
-    .ctor(Int32, Int32, Int32, Int32)
-    .ctor(Int32, Int32, Int32, Int32, String, String)
-    .ctor(Int32, Int32, Int32, Int32, IEnumerable<String>, String)
-    .ctor(Version, IEnumerable<String>, String, String, Boolean)
-    Boolean IsLegacyVersion { get; }
-    Boolean IsSemVer2 { get; }
-    Int32 Revision { get; }
-    Version Version { get; }
-    static Octopus.Client.Model.SemanticVersion FromNuGetVersion(NuGetVersion)
-    static String IncrementRelease(String)
-    static Octopus.Client.Model.SemanticVersion Parse(String, Boolean)
-    NuGetVersion ToNuGetVersion()
-    String ToString()
-    static Boolean TryParse(String, Octopus.Client.Model.SemanticVersion&, Boolean)
-    static Boolean TryParseStrict(String, Octopus.Client.Model.SemanticVersion&)
-  }
-  abstract class AutoDeploy
-  {
-    static System.String Name
-    abstract class Arguments
-    {
-      static System.String MachineIds
-    }
-  }
-  abstract class Backup
-  {
-    static System.String Name
-  }
-  abstract class Delete
-  {
-    static System.String Name
-    abstract class Arguments
-    {
-      static System.String DocumentId
-    }
-  }
-  abstract class Health
-  {
-    static System.String Name
-    abstract class Arguments
-    {
-      static System.String EnvironmentId
-      static System.String MachineIds
-      static System.String MachineTimeout
-      static System.String Timeout
-    }
-  }
-  abstract class AdHocScript
-  {
-    static System.String Name
-    abstract class Arguments
-    {
-      static System.String ActionTemplateId
-      static System.String EnvironmentIds
-      static System.String MachineIds
-      static System.String Properties
-      static System.String ScriptBody
-      static System.String Syntax
-      static System.String TargetRoles
-    }
-  }
-  abstract class Retention
-  {
-    static System.String Name
-  }
-  abstract class Upgrade
-  {
-    static System.String Name
-    abstract class Arguments
-    {
-      static System.String EnvironmentId
-      static System.String MachineIds
-    }
-  }
-  abstract class UpdateCalamari
-  {
-    static System.String Name
-    abstract class Arguments
-    {
-      static System.String MachineIds
-    }
-  }
-  abstract class Deploy
-  {
-    static System.String Name
-    abstract class Arguments
-    {
-      static System.String DeploymentId
-    }
-  }
-  abstract class TestEmail
-  {
-    static System.String Name
-    abstract class Arguments
-    {
-      static System.String EmailAddress
-    }
-  }
-  abstract class TestAzureAccount
-  {
-    static System.String Name
-    abstract class Arguments
-    {
-      static System.String AccountId
-    }
-  }
-  abstract class SystemIntegrityCheck
-  {
-    static System.String Name
-  }
-  abstract class SyncCommunityActionTemplates
-  {
-    static System.String Name
-  }
-  HealthCheckType
-  {
-      FullHealthCheck = 0
-      ConnectionTest = 1
-  }
-  HealthCheckErrorHandling
-  {
-      TreatExceptionsAsErrors = 0
-      TreatExceptionsAsWarnings = 1
-  }
-  HealthCheckIncludeMachinesInDeployment
-  {
-      DoNotAlterMachines = 0
-      IncludeCheckedMachines = 1
-  }
-  class PropertyValueJsonConverter
-  {
-    .ctor()
-    Boolean CanConvert(Type)
-    Object ReadJson(JsonReader, Type, Object, JsonSerializer)
-    void WriteJson(JsonWriter, Object, JsonSerializer)
-  }
-  class StandardColor
-  {
-    static System.String DarkBlue
-    static System.String DarkCyan
-    static System.String DarkGreen
-    static System.String DarkGrey
-    static System.String DarkPurple
-    static System.String DarkRed
-    static System.String DarkYellow
-    static System.String LightBlue
-    static System.String LightCyan
-    static System.String LightGreen
-    static System.String LightGrey
-    static System.String LightPurple
-    static System.String LightRed
-    static System.String LightYellow
-    .ctor()
-  }
-  class Project
-  {
-    .ctor(String)
-    Octopus.Client.Model.LinkCollection Links { get; set; }
-    String ProjectId { get; }
-    String ProjectName { get; set; }
-    List<ActionTemplateParameterResource> Templates { get; set; }
-    Dictionary<String, Dictionary<String, PropertyValueResource>> Variables { get; set; }
-  }
-  class Library
-  {
-    .ctor(String)
-    String LibraryVariableSetId { get; }
-    String LibraryVariableSetName { get; set; }
-    Octopus.Client.Model.LinkCollection Links { get; set; }
-    List<ActionTemplateParameterResource> Templates { get; set; }
-    Dictionary<String, PropertyValueResource> Variables { get; set; }
-  }
-  class Comparer
-    IEqualityComparer<UserPermissionRestriction>
-  {
-    .ctor()
-    Boolean Equals(Octopus.Client.Model.UserPermissionRestriction, Octopus.Client.Model.UserPermissionRestriction)
-    Int32 GetHashCode(Octopus.Client.Model.UserPermissionRestriction)
-  }
-  abstract class Arguments
-  {
-    static System.String MachineIds
-  }
-  abstract class Arguments
-  {
-    static System.String DocumentId
-  }
-  abstract class Arguments
-  {
-    static System.String EnvironmentId
-    static System.String MachineIds
-    static System.String MachineTimeout
-    static System.String Timeout
-  }
-  abstract class Arguments
-  {
-    static System.String ActionTemplateId
-    static System.String EnvironmentIds
-    static System.String MachineIds
-    static System.String Properties
-    static System.String ScriptBody
-    static System.String Syntax
-    static System.String TargetRoles
-  }
-  abstract class Arguments
-  {
-    static System.String EnvironmentId
-    static System.String MachineIds
-  }
-  abstract class Arguments
-  {
-    static System.String MachineIds
-  }
-  abstract class Arguments
-  {
-    static System.String DeploymentId
-  }
-  abstract class Arguments
-  {
-    static System.String EmailAddress
-  }
-  abstract class Arguments
-  {
-    static System.String AccountId
-  }
-=======
->>>>>>> 8b15f43d
-}
-Octopus.Client.Model.Accounts
-{
-  abstract class AccountResource
-    Octopus.Client.Model.IResource
-    Octopus.Client.Model.IAuditedResource
-    Octopus.Client.Model.INamedResource
-  {
-    Octopus.Client.Model.Accounts.AccountType AccountType { get; }
-    String Description { get; set; }
-    Octopus.Client.Model.ReferenceCollection EnvironmentIds { get; set; }
-    String Name { get; set; }
-    Octopus.Client.Model.ReferenceCollection TenantIds { get; set; }
-    Octopus.Client.Model.ReferenceCollection TenantTags { get; set; }
-  }
-  AccountType
-  {
-      None = 0
-      UsernamePassword = 1
-      SshKeyPair = 2
-      AzureSubscription = 3
-      AzureServicePrincipal = 4
-  }
-  class AzureServicePrincipalAccountResource
-    Octopus.Client.Model.IResource
-    Octopus.Client.Model.IAuditedResource
-    Octopus.Client.Model.INamedResource
-  {
-    .ctor()
-    Octopus.Client.Model.Accounts.AccountType AccountType { get; }
-    String ClientId { get; set; }
-    Octopus.Client.Model.SensitiveValue Password { get; set; }
-    String SubscriptionNumber { get; set; }
-    String TenantId { get; set; }
-  }
-  class AzureSubscriptionAccountResource
-    Octopus.Client.Model.IResource
-    Octopus.Client.Model.IAuditedResource
-    Octopus.Client.Model.INamedResource
-  {
-    .ctor()
-    Octopus.Client.Model.Accounts.AccountType AccountType { get; }
-    Octopus.Client.Model.SensitiveValue CertificateBytes { get; set; }
-    String CertificateThumbprint { get; set; }
-    String ManagementEndpoint { get; set; }
-    String SubscriptionNumber { get; set; }
-  }
-  class SshKeyPairAccountResource
-    Octopus.Client.Model.IResource
-    Octopus.Client.Model.IAuditedResource
-    Octopus.Client.Model.INamedResource
-  {
-    .ctor()
-    Octopus.Client.Model.Accounts.AccountType AccountType { get; }
-    Octopus.Client.Model.SensitiveValue PrivateKeyFile { get; set; }
-    Octopus.Client.Model.SensitiveValue PrivateKeyPassphrase { get; set; }
-    String Username { get; set; }
-  }
-  class SupportedAccountTypesAttribute
-    _Attribute
-  {
-    .ctor(Octopus.Client.Model.Accounts.AccountType[])
-    Octopus.Client.Model.Accounts.AccountType[] AccountTypes { get; }
-  }
-  class UsernamePasswordAccountResource
-    Octopus.Client.Model.IResource
-    Octopus.Client.Model.IAuditedResource
-    Octopus.Client.Model.INamedResource
-  {
-    .ctor()
-    Octopus.Client.Model.Accounts.AccountType AccountType { get; }
-    Octopus.Client.Model.SensitiveValue Password { get; set; }
-    String Username { get; set; }
-  }
-}
-Octopus.Client.Model.DeploymentProcess
-{
-  class InlineScriptAction
-  {
-    .ctor(Octopus.Client.Model.ScriptSyntax, String)
-    Octopus.Client.Model.DeploymentProcess.ScriptSource Source { get; }
-    Octopus.Client.Model.ScriptSyntax Syntax { get; }
-    String GetScriptBody()
-  }
-  class InlineScriptActionFromFileInAssembly
-  {
-    .ctor(String, Assembly)
-    Assembly ResourceAssembly { get; }
-    String ResourceName { get; }
-    Octopus.Client.Model.DeploymentProcess.ScriptSource Source { get; }
-    Octopus.Client.Model.ScriptSyntax Syntax { get; }
-    String GetScriptBody()
-  }
-  abstract class ScriptAction
-  {
-    Octopus.Client.Model.DeploymentProcess.ScriptSource Source { get; }
-    Octopus.Client.Model.ScriptSyntax Syntax { get; }
-    static Octopus.Client.Model.DeploymentProcess.InlineScriptAction InlineScript(Octopus.Client.Model.ScriptSyntax, String)
-    static Octopus.Client.Model.DeploymentProcess.InlineScriptActionFromFileInAssembly InlineScriptFromFileInAssembly(String, Assembly)
-  }
-  class ScriptActionFromFileInPackage
-  {
-    .ctor(Octopus.Client.Model.PackageResource, String)
-    String PackageFeedId { get; }
-    String PackageId { get; }
-    String ScriptFilePath { get; }
-    Octopus.Client.Model.DeploymentProcess.ScriptSource Source { get; }
-    Octopus.Client.Model.ScriptSyntax Syntax { get; }
-  }
-  ScriptSource
-  {
-      Inline = 0
-      Package = 1
-  }
-  ScriptTarget
-  {
-      Server = 0
-      Target = 1
-  }
-}
-Octopus.Client.Model.Endpoints
-{
-  abstract class AgentlessEndpointResource
-    Octopus.Client.Model.IResource
-    Octopus.Client.Model.IAuditedResource
-  {
-  }
-  class AzureWebAppEndpointResource
-    Octopus.Client.Model.IResource
-    Octopus.Client.Model.IAuditedResource
-  {
-    .ctor()
-    String AccountId { get; set; }
-    Octopus.Client.Model.CommunicationStyle CommunicationStyle { get; }
-    String WebAppName { get; set; }
-    String WebSpaceName { get; set; }
-  }
-  class CloudRegionEndpointResource
-    Octopus.Client.Model.IResource
-    Octopus.Client.Model.IAuditedResource
-  {
-    .ctor()
-    Octopus.Client.Model.CommunicationStyle CommunicationStyle { get; }
-  }
-  class CloudServiceEndpointResource
-    Octopus.Client.Model.IResource
-    Octopus.Client.Model.IAuditedResource
-  {
-    .ctor()
-    String AccountId { get; set; }
-    String CloudServiceName { get; set; }
-    Octopus.Client.Model.CommunicationStyle CommunicationStyle { get; }
-    String Slot { get; set; }
-    String StorageAccountName { get; set; }
-    Boolean SwapIfPossible { get; set; }
-    Boolean UseCurrentInstanceCount { get; set; }
-  }
-  abstract class EndpointResource
-    Octopus.Client.Model.IResource
-    Octopus.Client.Model.IAuditedResource
-  {
-    Octopus.Client.Model.CommunicationStyle CommunicationStyle { get; }
-  }
-  class ListeningTentacleEndpointResource
-    Octopus.Client.Model.IResource
-    Octopus.Client.Model.IAuditedResource
-  {
-    .ctor()
-    Octopus.Client.Model.CommunicationStyle CommunicationStyle { get; }
-    String ProxyId { get; set; }
-    String Uri { get; set; }
-  }
-  class OfflineDropEndpointResource
-    Octopus.Client.Model.IResource
-    Octopus.Client.Model.IAuditedResource
-  {
-    .ctor()
-    String ApplicationsDirectory { get; set; }
-    Octopus.Client.Model.CommunicationStyle CommunicationStyle { get; }
-    String DropFolderPath { get; set; }
-    String OctopusWorkingDirectory { get; set; }
-    Octopus.Client.Model.SensitiveValue SensitiveVariablesEncryptionPassword { get; set; }
-  }
-  class PollingTentacleEndpointResource
-    Octopus.Client.Model.IResource
-    Octopus.Client.Model.IAuditedResource
-  {
-    .ctor()
-    Octopus.Client.Model.CommunicationStyle CommunicationStyle { get; }
-    String Uri { get; set; }
-  }
-  class SshEndpointResource
-    Octopus.Client.Model.IResource
-    Octopus.Client.Model.IAuditedResource
-  {
-    .ctor()
-    String AccountId { get; set; }
-    Octopus.Client.Model.CommunicationStyle CommunicationStyle { get; }
-    String Fingerprint { get; set; }
-    String Host { get; set; }
-    Int32 Port { get; set; }
-    String ProxyId { get; set; }
-    String Uri { get; }
-  }
-  class TentacleDetailsResource
-  {
-    .ctor()
-    Boolean UpgradeLocked { get; set; }
-    Boolean UpgradeRequired { get; set; }
-    Boolean UpgradeSuggested { get; set; }
-    String Version { get; set; }
-  }
-  abstract class TentacleEndpointResource
-    Octopus.Client.Model.IResource
-    Octopus.Client.Model.IAuditedResource
-  {
-    Octopus.Client.Model.Endpoints.TentacleDetailsResource TentacleVersionDetails { get; set; }
-    String Thumbprint { get; set; }
-  }
-}
-Octopus.Client.Model.Forms
-{
-  class Button
-  {
-    .ctor(String, String)
-    String Text { get; }
-    Object Value { get; }
-  }
-  class Checkbox
-  {
-    .ctor(String)
-    String Text { get; }
-    Object CoerceValue(String)
-    Type GetNativeValueType()
-  }
-  abstract class Control
-  {
-    Object CoerceValue(String)
-    Type GetNativeValueType()
-  }
-  class Form
-  {
-    .ctor()
-    .ctor(IEnumerable<FormElement>, IDictionary<String, String>)
-    List<FormElement> Elements { get; }
-    Dictionary<String, String> Values { get; }
-  }
-  class FormElement
-  {
-    .ctor(String, Octopus.Client.Model.Forms.Control, Boolean)
-    Octopus.Client.Model.Forms.Control Control { get; }
-    Boolean IsValueRequired { get; }
-    String Name { get; }
-  }
-  abstract class FormExtensions
-  {
-    static void AddElement(Octopus.Client.Model.Forms.Form, String, Octopus.Client.Model.Forms.Control, String, Boolean)
-    static Object GetCoercedValue(Octopus.Client.Model.Forms.Form, String)
-    static void SetValue(Octopus.Client.Model.Forms.Form, String, String)
-    static void UpdateValues(Octopus.Client.Model.Forms.Form, IDictionary<String, String>)
-    static IList<String> Validate(Octopus.Client.Model.Forms.Form)
-  }
-  class Paragraph
-  {
-    .ctor(String)
-    String Text { get; }
-  }
-  class SubmitButtonGroup
-  {
-    .ctor(List<Button>)
-    List<Button> Buttons { get; }
-    Object CoerceValue(String)
-    Type GetNativeValueType()
-  }
-  class TextArea
-  {
-    .ctor(String)
-    String Label { get; }
-    Object CoerceValue(String)
-    Type GetNativeValueType()
-  }
-  class VariableValue
-  {
-    .ctor(String, String, String, Boolean)
-    String Description { get; }
-    Boolean IsSecure { get; }
-    String Label { get; }
-    String Name { get; }
-    Object CoerceValue(String)
-    Type GetNativeValueType()
-  }
-}
-Octopus.Client.Model.Versioning
-{
-  interface IVersionComparer
-    IEqualityComparer<StrictSemanticVersion>
-    IComparer<StrictSemanticVersion>
-  {
-  }
-  class StrictSemanticVersion
-    IFormattable
-    IComparable
-    IComparable<StrictSemanticVersion>
-    IEquatable<StrictSemanticVersion>
-  {
-    .ctor(Octopus.Client.Model.Versioning.StrictSemanticVersion)
-    .ctor(Int32, Int32, Int32)
-    .ctor(Int32, Int32, Int32, String)
-    .ctor(Int32, Int32, Int32, String, String)
-    .ctor(Int32, Int32, Int32, IEnumerable<String>, String)
-    Boolean HasMetadata { get; }
-    Boolean IsPrerelease { get; }
-    Int32 Major { get; }
-    String Metadata { get; }
-    Int32 Minor { get; }
-    Int32 Patch { get; }
-    String Release { get; }
-    IEnumerable<String> ReleaseLabels { get; }
-    Int32 CompareTo(Object)
-    Int32 CompareTo(Octopus.Client.Model.Versioning.StrictSemanticVersion)
-    Int32 CompareTo(Octopus.Client.Model.Versioning.StrictSemanticVersion, Octopus.Client.Model.Versioning.VersionComparison)
-    Boolean Equals(Object)
-    Boolean Equals(Octopus.Client.Model.Versioning.StrictSemanticVersion)
-    Boolean Equals(Octopus.Client.Model.Versioning.StrictSemanticVersion, Octopus.Client.Model.Versioning.VersionComparison)
-    Int32 GetHashCode()
-    static Octopus.Client.Model.Versioning.StrictSemanticVersion Parse(String)
-    String ToNormalizedString()
-    String ToString()
-    String ToString(String, IFormatProvider)
-    static Boolean TryParse(String, Octopus.Client.Model.Versioning.StrictSemanticVersion&)
-  }
-  class VersionComparer
-    Octopus.Client.Model.Versioning.IVersionComparer
-    IEqualityComparer<StrictSemanticVersion>
-    IComparer<StrictSemanticVersion>
-  {
-    static Octopus.Client.Model.Versioning.IVersionComparer Default
-    static Octopus.Client.Model.Versioning.IVersionComparer Version
-    static Octopus.Client.Model.Versioning.IVersionComparer VersionRelease
-    static Octopus.Client.Model.Versioning.IVersionComparer VersionReleaseMetadata
-    .ctor()
-    .ctor(Octopus.Client.Model.Versioning.VersionComparison)
-    static Int32 Compare(Octopus.Client.Model.Versioning.StrictSemanticVersion, Octopus.Client.Model.Versioning.StrictSemanticVersion, Octopus.Client.Model.Versioning.VersionComparison)
-    Int32 Compare(Octopus.Client.Model.Versioning.StrictSemanticVersion, Octopus.Client.Model.Versioning.StrictSemanticVersion)
-    Boolean Equals(Octopus.Client.Model.Versioning.StrictSemanticVersion, Octopus.Client.Model.Versioning.StrictSemanticVersion)
-    Int32 GetHashCode(Octopus.Client.Model.Versioning.StrictSemanticVersion)
-  }
-  VersionComparison
-  {
-      Default = 0
-      Version = 1
-      VersionRelease = 2
-      VersionReleaseMetadata = 3
-  }
-  class VersionFormatter
-    IFormatProvider
-    ICustomFormatter
-  {
-    .ctor()
-    String Format(String, Object, IFormatProvider)
-    Object GetFormat(Type)
-  }
-}
-Octopus.Client.Operations
-{
-  interface IRegisterMachineOperation
-  {
-    Boolean AllowOverwrite { get; set; }
-    Octopus.Client.Model.CommunicationStyle CommunicationStyle { get; set; }
-    String[] EnvironmentNames { get; set; }
-    String MachineName { get; set; }
-    String MachinePolicy { get; set; }
-    String[] Roles { get; set; }
-    Uri SubscriptionId { get; set; }
-    String[] Tenants { get; set; }
-    String[] TenantTags { get; set; }
-    String TentacleHostname { get; set; }
-    Int32 TentaclePort { get; set; }
-    String TentacleThumbprint { get; set; }
-    Task ExecuteAsync(Octopus.Client.OctopusServerEndpoint)
-    Task ExecuteAsync(Octopus.Client.OctopusAsyncRepository)
-  }
-  class RegisterMachineOperation
-    Octopus.Client.Operations.IRegisterMachineOperation
-  {
-    .ctor()
-    .ctor(Octopus.Client.IOctopusClientFactory)
-    Boolean AllowOverwrite { get; set; }
-    Octopus.Client.Model.CommunicationStyle CommunicationStyle { get; set; }
-    String[] EnvironmentNames { get; set; }
-    String MachineName { get; set; }
-    String MachinePolicy { get; set; }
-    String[] Roles { get; set; }
-    Uri SubscriptionId { get; set; }
-    String[] Tenants { get; set; }
-    String[] TenantTags { get; set; }
-    String TentacleHostname { get; set; }
-    Int32 TentaclePort { get; set; }
-    String TentacleThumbprint { get; set; }
-    Task ExecuteAsync(Octopus.Client.OctopusServerEndpoint)
-    Task ExecuteAsync(Octopus.Client.OctopusAsyncRepository)
-  }
-}
-Octopus.Client.Repositories.Async
-{
-  interface IAccountRepository
-    Octopus.Client.Repositories.Async.ICreate<AccountResource>
-    Octopus.Client.Repositories.Async.IModify<AccountResource>
-    Octopus.Client.Repositories.Async.IDelete<AccountResource>
-    Octopus.Client.Repositories.Async.IGet<AccountResource>
-    Octopus.Client.Repositories.Async.IFindByName<AccountResource>
-    Octopus.Client.Repositories.Async.IPaginate<AccountResource>
-  {
-  }
-  interface IActionTemplateRepository
-    Octopus.Client.Repositories.Async.ICreate<ActionTemplateResource>
-    Octopus.Client.Repositories.Async.IModify<ActionTemplateResource>
-    Octopus.Client.Repositories.Async.IDelete<ActionTemplateResource>
-    Octopus.Client.Repositories.Async.IGet<ActionTemplateResource>
-    Octopus.Client.Repositories.Async.IFindByName<ActionTemplateResource>
-    Octopus.Client.Repositories.Async.IPaginate<ActionTemplateResource>
-    Octopus.Client.Repositories.Async.IGetAll<ActionTemplateResource>
-  {
-  }
-  interface IArtifactRepository
-    Octopus.Client.Repositories.Async.IPaginate<ArtifactResource>
-    Octopus.Client.Repositories.Async.IGet<ArtifactResource>
-    Octopus.Client.Repositories.Async.ICreate<ArtifactResource>
-    Octopus.Client.Repositories.Async.IModify<ArtifactResource>
-    Octopus.Client.Repositories.Async.IDelete<ArtifactResource>
-  {
-    Task<ResourceCollection<ArtifactResource>> FindRegarding(Octopus.Client.Model.IResource)
-    Task<Stream> GetContent(Octopus.Client.Model.ArtifactResource)
-    Task PutContent(Octopus.Client.Model.ArtifactResource, Stream)
-  }
-  interface IBackupRepository
-  {
-    Task<BackupConfigurationResource> GetConfiguration()
-    Task<BackupConfigurationResource> ModifyConfiguration(Octopus.Client.Model.BackupConfigurationResource)
-  }
-  interface IBuiltInPackageRepositoryRepository
-  {
-    Task DeletePackage(Octopus.Client.Model.PackageResource)
-    Task<ResourceCollection<PackageFromBuiltInFeedResource>> LatestPackages(Int32, Int32)
-    Task<ResourceCollection<PackageFromBuiltInFeedResource>> ListPackages(String, Int32, Int32)
-    Task<PackageFromBuiltInFeedResource> PushPackage(String, Stream, Boolean)
-  }
-  interface ICertificateRepository
-    Octopus.Client.Repositories.Async.IGet<CertificateResource>
-    Octopus.Client.Repositories.Async.IFindByName<CertificateResource>
-    Octopus.Client.Repositories.Async.IPaginate<CertificateResource>
-  {
-    Task<CertificateResource> GetOctopusCertificate()
-  }
-  interface IChannelRepository
-    Octopus.Client.Repositories.Async.ICreate<ChannelResource>
-    Octopus.Client.Repositories.Async.IModify<ChannelResource>
-    Octopus.Client.Repositories.Async.IGet<ChannelResource>
-    Octopus.Client.Repositories.Async.IDelete<ChannelResource>
-    Octopus.Client.Repositories.Async.IPaginate<ChannelResource>
-  {
-    Task<ChannelEditor> CreateOrModify(Octopus.Client.Model.ProjectResource, String)
-    Task<ChannelEditor> CreateOrModify(Octopus.Client.Model.ProjectResource, String, String)
-    Task<ChannelResource> FindByName(Octopus.Client.Model.ProjectResource, String)
-  }
-  interface ICreate`1
-  {
-    Task<TResource> Create(Octopus.Client.Repositories.Async.TResource)
-  }
-  interface IDashboardConfigurationRepository
-  {
-    Task<DashboardConfigurationResource> GetDashboardConfiguration()
-    Task<DashboardConfigurationResource> ModifyDashboardConfiguration(Octopus.Client.Model.DashboardConfigurationResource)
-  }
-  interface IDashboardRepository
-  {
-    Task<DashboardResource> GetDashboard()
-    Task<DashboardResource> GetDynamicDashboard(String[], String[])
-  }
-  interface IDefectsRepository
-  {
-    Task<ResourceCollection<DefectResource>> GetDefects(Octopus.Client.Model.ReleaseResource)
-    Task RaiseDefect(Octopus.Client.Model.ReleaseResource, String)
-    Task ResolveDefect(Octopus.Client.Model.ReleaseResource)
-  }
-  interface IDelete`1
-  {
-    Task Delete(Octopus.Client.Repositories.Async.TResource)
-  }
-  interface IDeploymentProcessRepository
-    Octopus.Client.Repositories.Async.IGet<DeploymentProcessResource>
-    Octopus.Client.Repositories.Async.IModify<DeploymentProcessResource>
-  {
-    Task<ReleaseTemplateResource> GetTemplate(Octopus.Client.Model.DeploymentProcessResource, Octopus.Client.Model.ChannelResource)
-  }
-  interface IDeploymentRepository
-    Octopus.Client.Repositories.Async.IGet<DeploymentResource>
-    Octopus.Client.Repositories.Async.ICreate<DeploymentResource>
-    Octopus.Client.Repositories.Async.IPaginate<DeploymentResource>
-  {
-    Task<ResourceCollection<DeploymentResource>> FindAll(String[], String[], Int32)
-    Task<TaskResource> GetTask(Octopus.Client.Model.DeploymentResource)
-    Task Paginate(String[], String[], Func<ResourceCollection<DeploymentResource>, Boolean>)
-  }
-  interface IEnvironmentRepository
-    Octopus.Client.Repositories.Async.IFindByName<EnvironmentResource>
-    Octopus.Client.Repositories.Async.IPaginate<EnvironmentResource>
-    Octopus.Client.Repositories.Async.IGet<EnvironmentResource>
-    Octopus.Client.Repositories.Async.ICreate<EnvironmentResource>
-    Octopus.Client.Repositories.Async.IModify<EnvironmentResource>
-    Octopus.Client.Repositories.Async.IDelete<EnvironmentResource>
-    Octopus.Client.Repositories.Async.IGetAll<EnvironmentResource>
-  {
-    Task<EnvironmentEditor> CreateOrModify(String)
-    Task<EnvironmentEditor> CreateOrModify(String, String)
-    List<MachineResource> GetMachines(Octopus.Client.Model.EnvironmentResource)
-    Task Sort(String[])
-  }
-  interface IEventRepository
-    Octopus.Client.Repositories.Async.IGet<EventResource>
-  {
-    Task<ResourceCollection<EventResource>> List(Int32, String, String, Boolean)
-    Task<ResourceCollection<EventResource>> List(Int32, String, String, String, String, Boolean, String, String, String, String, String, String, String, String)
-  }
-  interface IFeaturesConfigurationRepository
-  {
-    Task<FeaturesConfigurationResource> GetFeaturesConfiguration()
-    Task<FeaturesConfigurationResource> ModifyFeaturesConfiguration(Octopus.Client.Model.FeaturesConfigurationResource)
-  }
-  interface IFeedRepository
-    Octopus.Client.Repositories.Async.ICreate<FeedResource>
-    Octopus.Client.Repositories.Async.IModify<FeedResource>
-    Octopus.Client.Repositories.Async.IDelete<FeedResource>
-    Octopus.Client.Repositories.Async.IGet<FeedResource>
-    Octopus.Client.Repositories.Async.IFindByName<FeedResource>
-    Octopus.Client.Repositories.Async.IPaginate<FeedResource>
-  {
-    Task<List<PackageResource>> GetVersions(Octopus.Client.Model.FeedResource, String[])
-  }
-  interface IFindByName`1
-    Octopus.Client.Repositories.Async.IPaginate<TResource>
-  {
-    Task<TResource> FindByName(String, String, Object)
-    Task<List<TResource>> FindByNames(IEnumerable<String>, String, Object)
-  }
-  interface IGet`1
-  {
-    Task<TResource> Get(String)
-    Task<List<TResource>> Get(String[])
-    Task<TResource> Refresh(Octopus.Client.Repositories.Async.TResource)
-  }
-  interface IGetAll`1
-  {
-    Task<List<TResource>> GetAll()
-  }
-  interface IInterruptionRepository
-    Octopus.Client.Repositories.Async.IGet<InterruptionResource>
-  {
-    Task<UserResource> GetResponsibleUser(Octopus.Client.Model.InterruptionResource)
-    Task<ResourceCollection<InterruptionResource>> List(Int32, Boolean, String)
-    Task Submit(Octopus.Client.Model.InterruptionResource)
-    Task TakeResponsibility(Octopus.Client.Model.InterruptionResource)
-  }
-  interface ILibraryVariableSetRepository
-    Octopus.Client.Repositories.Async.ICreate<LibraryVariableSetResource>
-    Octopus.Client.Repositories.Async.IGet<LibraryVariableSetResource>
-    Octopus.Client.Repositories.Async.IModify<LibraryVariableSetResource>
-    Octopus.Client.Repositories.Async.IDelete<LibraryVariableSetResource>
-    Octopus.Client.Repositories.Async.IFindByName<LibraryVariableSetResource>
-    Octopus.Client.Repositories.Async.IPaginate<LibraryVariableSetResource>
-  {
-    Task<LibraryVariableSetEditor> CreateOrModify(String)
-    Task<LibraryVariableSetEditor> CreateOrModify(String, String)
-  }
-  interface ILifecyclesRepository
-    Octopus.Client.Repositories.Async.IGet<LifecycleResource>
-    Octopus.Client.Repositories.Async.ICreate<LifecycleResource>
-    Octopus.Client.Repositories.Async.IModify<LifecycleResource>
-    Octopus.Client.Repositories.Async.IDelete<LifecycleResource>
-    Octopus.Client.Repositories.Async.IFindByName<LifecycleResource>
-    Octopus.Client.Repositories.Async.IPaginate<LifecycleResource>
-  {
-    Task<LifecycleEditor> CreateOrModify(String)
-    Task<LifecycleEditor> CreateOrModify(String, String)
-  }
-  interface IMachinePolicyRepository
-    Octopus.Client.Repositories.Async.IFindByName<MachinePolicyResource>
-    Octopus.Client.Repositories.Async.IPaginate<MachinePolicyResource>
-    Octopus.Client.Repositories.Async.ICreate<MachinePolicyResource>
-    Octopus.Client.Repositories.Async.IModify<MachinePolicyResource>
-    Octopus.Client.Repositories.Async.IGet<MachinePolicyResource>
-    Octopus.Client.Repositories.Async.IDelete<MachinePolicyResource>
-  {
-  }
-  interface IMachineRepository
-    Octopus.Client.Repositories.Async.IFindByName<MachineResource>
-    Octopus.Client.Repositories.Async.IPaginate<MachineResource>
-    Octopus.Client.Repositories.Async.IGet<MachineResource>
-    Octopus.Client.Repositories.Async.ICreate<MachineResource>
-    Octopus.Client.Repositories.Async.IModify<MachineResource>
-    Octopus.Client.Repositories.Async.IDelete<MachineResource>
-  {
-    Task<MachineEditor> CreateOrModify(String, Octopus.Client.Model.Endpoints.EndpointResource, Octopus.Client.Model.EnvironmentResource[], String[], Octopus.Client.Model.TenantResource[], Octopus.Client.Model.TagResource[])
-    Task<MachineEditor> CreateOrModify(String, Octopus.Client.Model.Endpoints.EndpointResource, Octopus.Client.Model.EnvironmentResource[], String[])
-    Task<MachineResource> Discover(String, Int32, Nullable<DiscoverableEndpointType>)
-    Task<List<MachineResource>> FindByThumbprint(String)
-    Task<MachineConnectionStatus> GetConnectionStatus(Octopus.Client.Model.MachineResource)
-  }
-  interface IMachineRoleRepository
-  {
-    Task<List<String>> GetAllRoleNames()
-  }
-  interface IModify`1
-  {
-    Task<TResource> Modify(Octopus.Client.Repositories.Async.TResource)
-  }
-  interface IOctopusServerNodeRepository
-    Octopus.Client.Repositories.Async.IModify<OctopusServerNodeResource>
-    Octopus.Client.Repositories.Async.IDelete<OctopusServerNodeResource>
-    Octopus.Client.Repositories.Async.IGet<OctopusServerNodeResource>
-    Octopus.Client.Repositories.Async.IFindByName<OctopusServerNodeResource>
-    Octopus.Client.Repositories.Async.IPaginate<OctopusServerNodeResource>
-  {
-  }
-  interface IPaginate`1
-  {
-    Task<List<TResource>> FindAll(String, Object)
-    Task<List<TResource>> FindMany(Func<TResource, Boolean>, String, Object)
-    Task<TResource> FindOne(Func<TResource, Boolean>, String, Object)
-    Task Paginate(Func<ResourceCollection<TResource>, Boolean>, String, Object)
-  }
-  interface IProjectGroupRepository
-    Octopus.Client.Repositories.Async.IFindByName<ProjectGroupResource>
-    Octopus.Client.Repositories.Async.IPaginate<ProjectGroupResource>
-    Octopus.Client.Repositories.Async.IGet<ProjectGroupResource>
-    Octopus.Client.Repositories.Async.ICreate<ProjectGroupResource>
-    Octopus.Client.Repositories.Async.IModify<ProjectGroupResource>
-    Octopus.Client.Repositories.Async.IDelete<ProjectGroupResource>
-    Octopus.Client.Repositories.Async.IGetAll<ProjectGroupResource>
-  {
-    Task<ProjectGroupEditor> CreateOrModify(String)
-    Task<ProjectGroupEditor> CreateOrModify(String, String)
-    Task<List<ProjectResource>> GetProjects(Octopus.Client.Model.ProjectGroupResource)
-  }
-  interface IProjectRepository
-    Octopus.Client.Repositories.Async.IFindByName<ProjectResource>
-    Octopus.Client.Repositories.Async.IPaginate<ProjectResource>
-    Octopus.Client.Repositories.Async.IGet<ProjectResource>
-    Octopus.Client.Repositories.Async.ICreate<ProjectResource>
-    Octopus.Client.Repositories.Async.IModify<ProjectResource>
-    Octopus.Client.Repositories.Async.IDelete<ProjectResource>
-    Octopus.Client.Repositories.Async.IGetAll<ProjectResource>
-  {
-    Task<ProjectEditor> CreateOrModify(String, Octopus.Client.Model.ProjectGroupResource, Octopus.Client.Model.LifecycleResource)
-    Task<ProjectEditor> CreateOrModify(String, Octopus.Client.Model.ProjectGroupResource, Octopus.Client.Model.LifecycleResource, String)
-    Task<ResourceCollection<ChannelResource>> GetChannels(Octopus.Client.Model.ProjectResource)
-    Task<ReleaseResource> GetReleaseByVersion(Octopus.Client.Model.ProjectResource, String)
-    Task<ResourceCollection<ReleaseResource>> GetReleases(Octopus.Client.Model.ProjectResource, Int32)
-    Task<ResourceCollection<ProjectTriggerResource>> GetTriggers(Octopus.Client.Model.ProjectResource)
-    Task SetLogo(Octopus.Client.Model.ProjectResource, String, Stream)
-  }
-  interface IProjectTriggerRepository
-    Octopus.Client.Repositories.Async.ICreate<ProjectTriggerResource>
-    Octopus.Client.Repositories.Async.IModify<ProjectTriggerResource>
-    Octopus.Client.Repositories.Async.IGet<ProjectTriggerResource>
-    Octopus.Client.Repositories.Async.IDelete<ProjectTriggerResource>
-  {
-    Task<ProjectTriggerEditor> CreateOrModify(Octopus.Client.Model.ProjectResource, String, Octopus.Client.Model.ProjectTriggerType)
-    Task<ProjectTriggerResource> FindByName(Octopus.Client.Model.ProjectResource, String)
-  }
-  interface IProxyRepository
-    Octopus.Client.Repositories.Async.IGet<ProxyResource>
-    Octopus.Client.Repositories.Async.ICreate<ProxyResource>
-    Octopus.Client.Repositories.Async.IModify<ProxyResource>
-    Octopus.Client.Repositories.Async.IDelete<ProxyResource>
-    Octopus.Client.Repositories.Async.IFindByName<ProxyResource>
-    Octopus.Client.Repositories.Async.IPaginate<ProxyResource>
-  {
-  }
-  interface IReleaseRepository
-    Octopus.Client.Repositories.Async.IGet<ReleaseResource>
-    Octopus.Client.Repositories.Async.ICreate<ReleaseResource>
-    Octopus.Client.Repositories.Async.IPaginate<ReleaseResource>
-    Octopus.Client.Repositories.Async.IModify<ReleaseResource>
-    Octopus.Client.Repositories.Async.IDelete<ReleaseResource>
-  {
-    Task<ReleaseResource> Create(Octopus.Client.Model.ReleaseResource, Boolean)
-    Task<ResourceCollection<ArtifactResource>> GetArtifacts(Octopus.Client.Model.ReleaseResource, Int32)
-    Task<ResourceCollection<DeploymentResource>> GetDeployments(Octopus.Client.Model.ReleaseResource, Int32)
-    Task<DeploymentPreviewResource> GetPreview(Octopus.Client.Model.DeploymentPromotionTarget)
-    Task<DeploymentTemplateResource> GetTemplate(Octopus.Client.Model.ReleaseResource)
-    Task<ReleaseResource> Modify(Octopus.Client.Model.ReleaseResource, Boolean)
-    Task<ReleaseResource> SnapshotVariables(Octopus.Client.Model.ReleaseResource)
-  }
-  interface IRetentionPolicyRepository
-  {
-    Task<TaskResource> ApplyNow()
-  }
-  interface ISchedulerRepository
-  {
-    Task Start()
-    Task Start(String)
-    Task Stop()
-    Task Stop(String)
-    Task Trigger(String)
-  }
-  interface IServerStatusRepository
-  {
-    Task<ServerStatusResource> GetServerStatus()
-    Task<SystemInfoResource> GetSystemInfo(Octopus.Client.Model.ServerStatusResource)
-  }
-  interface ISubscriptionRepository
-    Octopus.Client.Repositories.Async.IFindByName<SubscriptionResource>
-    Octopus.Client.Repositories.Async.IPaginate<SubscriptionResource>
-    Octopus.Client.Repositories.Async.ICreate<SubscriptionResource>
-    Octopus.Client.Repositories.Async.IModify<SubscriptionResource>
-    Octopus.Client.Repositories.Async.IGet<SubscriptionResource>
-    Octopus.Client.Repositories.Async.IDelete<SubscriptionResource>
-  {
-    Task<SubscriptionEditor> CreateOrModify(String, Octopus.Client.Model.EventNotificationSubscription, Boolean)
-  }
-  interface ITagSetRepository
-    Octopus.Client.Repositories.Async.ICreate<TagSetResource>
-    Octopus.Client.Repositories.Async.IModify<TagSetResource>
-    Octopus.Client.Repositories.Async.IGet<TagSetResource>
-    Octopus.Client.Repositories.Async.IDelete<TagSetResource>
-    Octopus.Client.Repositories.Async.IFindByName<TagSetResource>
-    Octopus.Client.Repositories.Async.IPaginate<TagSetResource>
-    Octopus.Client.Repositories.Async.IGetAll<TagSetResource>
-  {
-    Task<TagSetEditor> CreateOrModify(String)
-    Task<TagSetEditor> CreateOrModify(String, String)
-    Task Sort(String[])
-  }
-  interface ITaskRepository
-    Octopus.Client.Repositories.Async.IPaginate<TaskResource>
-    Octopus.Client.Repositories.Async.IGet<TaskResource>
-    Octopus.Client.Repositories.Async.ICreate<TaskResource>
-  {
-    Task Cancel(Octopus.Client.Model.TaskResource)
-    Task<TaskResource> ExecuteActionTemplate(Octopus.Client.Model.ActionTemplateResource, Dictionary<String, PropertyValueResource>, String[], String[], String[], String)
-    Task<TaskResource> ExecuteAdHocScript(String, String[], String[], String[], String, String)
-    Task<TaskResource> ExecuteBackup(String)
-    Task<TaskResource> ExecuteCalamariUpdate(String, String[])
-    Task<TaskResource> ExecuteHealthCheck(String, Int32, Int32, String, String[])
-    Task<TaskResource> ExecuteTentacleUpgrade(String, String, String[])
-    Task<TaskDetailsResource> GetDetails(Octopus.Client.Model.TaskResource)
-    Task<String> GetRawOutputLog(Octopus.Client.Model.TaskResource)
-    Task Rerun(Octopus.Client.Model.TaskResource)
-    Task WaitForCompletion(Octopus.Client.Model.TaskResource, Int32, Int32, Action<TaskResource[]>)
-    Task WaitForCompletion(Octopus.Client.Model.TaskResource[], Int32, Int32, Action<TaskResource[]>)
-    Task WaitForCompletion(Octopus.Client.Model.TaskResource[], Int32, Int32, Func<TaskResource[], Task>)
-  }
-  interface ITeamsRepository
-    Octopus.Client.Repositories.Async.ICreate<TeamResource>
-    Octopus.Client.Repositories.Async.IModify<TeamResource>
-    Octopus.Client.Repositories.Async.IDelete<TeamResource>
-    Octopus.Client.Repositories.Async.IFindByName<TeamResource>
-    Octopus.Client.Repositories.Async.IPaginate<TeamResource>
-    Octopus.Client.Repositories.Async.IGet<TeamResource>
-  {
-  }
-  interface ITenantRepository
-    Octopus.Client.Repositories.Async.ICreate<TenantResource>
-    Octopus.Client.Repositories.Async.IModify<TenantResource>
-    Octopus.Client.Repositories.Async.IGet<TenantResource>
-    Octopus.Client.Repositories.Async.IDelete<TenantResource>
-    Octopus.Client.Repositories.Async.IFindByName<TenantResource>
-    Octopus.Client.Repositories.Async.IPaginate<TenantResource>
-    Octopus.Client.Repositories.Async.IGetAll<TenantResource>
-  {
-    Task<TenantEditor> CreateOrModify(String)
-    Task<List<TenantResource>> FindAll(String, String[])
-    Task<List<TenantsMissingVariablesResource>> GetMissingVariables(String, String, String)
-    Task<TenantVariableResource> GetVariables(Octopus.Client.Model.TenantResource)
-    Task<TenantVariableResource> ModifyVariables(Octopus.Client.Model.TenantResource, Octopus.Client.Model.TenantVariableResource)
-    Task SetLogo(Octopus.Client.Model.TenantResource, String, Stream)
-  }
-  interface IUserRepository
-    Octopus.Client.Repositories.Async.IPaginate<UserResource>
-    Octopus.Client.Repositories.Async.IGet<UserResource>
-    Octopus.Client.Repositories.Async.IModify<UserResource>
-    Octopus.Client.Repositories.Async.IDelete<UserResource>
-  {
-    Task<ApiKeyResource> CreateApiKey(Octopus.Client.Model.UserResource, String)
-    Task<List<ApiKeyResource>> GetApiKeys(Octopus.Client.Model.UserResource)
-    Task<UserResource> GetCurrent()
-    Task<UserPermissionSetResource> GetPermissions(Octopus.Client.Model.UserResource)
-    Task<InvitationResource> Invite(String)
-    Task<InvitationResource> Invite(Octopus.Client.Model.ReferenceCollection)
-    Task<UserResource> Register(Octopus.Client.Model.RegisterCommand)
-    Task RevokeApiKey(Octopus.Client.Model.ApiKeyResource)
-    Task SignIn(Octopus.Client.Model.LoginCommand)
-    Task SignOut()
-  }
-  interface IUserRolesRepository
-    Octopus.Client.Repositories.Async.IFindByName<UserRoleResource>
-    Octopus.Client.Repositories.Async.IPaginate<UserRoleResource>
-    Octopus.Client.Repositories.Async.IGet<UserRoleResource>
-  {
-  }
-  interface IVariableSetRepository
-    Octopus.Client.Repositories.Async.IGet<VariableSetResource>
-    Octopus.Client.Repositories.Async.IModify<VariableSetResource>
-  {
-    Task<String[]> GetVariableNames(String, String[])
-  }
-}
-Octopus.Client.Serialization
-{
-  class AccountConverter
-  {
-    .ctor()
-  }
-  class EndpointConverter
-  {
-    .ctor()
-  }
-  class FeedConverter
-  {
-    .ctor()
-  }
-  class HrefConverter
-  {
-    .ctor(Func<String>)
-    Boolean CanConvert(Type)
-    Object ReadJson(JsonReader, Type, Object, JsonSerializer)
-    void WriteJson(JsonWriter, Object, JsonSerializer)
-  }
-  abstract class InheritedClassConverter`2
-  {
-    Boolean CanConvert(Type)
-    Object ReadJson(JsonReader, Type, Object, JsonSerializer)
-    void WriteJson(JsonWriter, Object, JsonSerializer)
-  }
-  abstract class JsonSerialization
-  {
-    static JsonSerializerSettings GetDefaultSerializerSettings()
-  }
-}
-Octopus.Client.Util
-{
-  class HashCodeCombiner
-  {
-    .ctor()
-    Int32 CombinedHash { get; }
-    Octopus.Client.Util.HashCodeCombiner AddInt32(Int32)
-    Octopus.Client.Util.HashCodeCombiner AddObject(Int32)
-    Octopus.Client.Util.HashCodeCombiner AddObject(Boolean)
-    Octopus.Client.Util.HashCodeCombiner AddObject(Object)
-    static Int32 GetHashCode(Object[])
-  }
-}
-Octopus.Client.Validation
-{
-  class ContainsSomeValidCharactersAttribute
-    _Attribute
-  {
-    .ctor()
-  }
-  class NonEmptyCollectionAttribute
-    _Attribute
-  {
-    .ctor()
-    Boolean IsValid(Object)
-  }
-  class NonEmptyCollectionItemAttribute
-    _Attribute
-  {
-    .ctor()
-    Boolean IsValid(Object)
-  }
-  class PasswordComplexityAttribute
-    _Attribute
-  {
-    static System.String DefaultMessage
-    .ctor()
-    static Boolean IsPasswordStrongEnough(String)
-    Boolean IsValid(Object)
-  }
-  class PathSegmentAttribute
-    _Attribute
-  {
-    .ctor()
-  }
-  class ValidSemanticVersionOrMaskAttribute
-    _Attribute
-  {
-    .ctor()
-    Boolean IsValid(Object)
-  }
+Octopus.Client
+{
+  class DefaultLinkResolver
+    Octopus.Client.ILinkResolver
+  {
+    .ctor(Uri, String)
+    Uri Resolve(String)
+    String ToString()
+  }
+  interface ILinkResolver
+  {
+    Uri Resolve(String)
+  }
+  interface IOctopusAsyncClient
+    IDisposable
+  {
+    event Action<HttpRequestMessage> BeforeSendingHttpRequest
+    event Action<OctopusResponse> ReceivedOctopusResponse
+    event Action<OctopusRequest> SendingOctopusRequest
+    Octopus.Client.IOctopusAsyncRepository Repository { get; }
+    Octopus.Client.Model.RootResource RootDocument { get; }
+    Task<TResource> Create(String, Octopus.Client.TResource, Object)
+    Task Delete(String, Object)
+    Task<TResource> Get(String, Object)
+    Task<Stream> GetContent(String)
+    Task<ResourceCollection<TResource>> List(String, Object)
+    Task Paginate(String, Func<ResourceCollection<TResource>, Boolean>)
+    Task Paginate(String, Object, Func<ResourceCollection<TResource>, Boolean>)
+    Task Post(String, Octopus.Client.TResource, Object)
+    Task<TResponse> Post(String, Octopus.Client.TResource, Object)
+    Task Post(String)
+    Task Put(String, Octopus.Client.TResource)
+    Task PutContent(String, Stream)
+    Uri QualifyUri(String, Object)
+    Task<RootResource> RefreshRootDocument()
+    Task<TResource> Update(String, Octopus.Client.TResource, Object)
+  }
+  interface IOctopusAsyncRepository
+  {
+    Octopus.Client.Repositories.Async.IAccountRepository Accounts { get; }
+    Octopus.Client.Repositories.Async.IActionTemplateRepository ActionTemplates { get; }
+    Octopus.Client.Repositories.Async.IArtifactRepository Artifacts { get; }
+    Octopus.Client.Repositories.Async.IBackupRepository Backups { get; }
+    Octopus.Client.Repositories.Async.IBuiltInPackageRepositoryRepository BuiltInPackageRepository { get; }
+    Octopus.Client.Repositories.Async.ICertificateRepository Certificates { get; }
+    Octopus.Client.Repositories.Async.IChannelRepository Channels { get; }
+    Octopus.Client.IOctopusAsyncClient Client { get; }
+    Octopus.Client.Repositories.Async.IDashboardConfigurationRepository DashboardConfigurations { get; }
+    Octopus.Client.Repositories.Async.IDashboardRepository Dashboards { get; }
+    Octopus.Client.Repositories.Async.IDefectsRepository Defects { get; }
+    Octopus.Client.Repositories.Async.IDeploymentProcessRepository DeploymentProcesses { get; }
+    Octopus.Client.Repositories.Async.IDeploymentRepository Deployments { get; }
+    Octopus.Client.Repositories.Async.IEnvironmentRepository Environments { get; }
+    Octopus.Client.Repositories.Async.IEventRepository Events { get; }
+    Octopus.Client.Repositories.Async.IFeaturesConfigurationRepository FeaturesConfiguration { get; }
+    Octopus.Client.Repositories.Async.IFeedRepository Feeds { get; }
+    Octopus.Client.Repositories.Async.IInterruptionRepository Interruptions { get; }
+    Octopus.Client.Repositories.Async.ILibraryVariableSetRepository LibraryVariableSets { get; }
+    Octopus.Client.Repositories.Async.ILifecyclesRepository Lifecycles { get; }
+    Octopus.Client.Repositories.Async.IMachinePolicyRepository MachinePolicies { get; }
+    Octopus.Client.Repositories.Async.IMachineRoleRepository MachineRoles { get; }
+    Octopus.Client.Repositories.Async.IMachineRepository Machines { get; }
+    Octopus.Client.Repositories.Async.IOctopusServerNodeRepository OctopusServerNodes { get; }
+    Octopus.Client.Repositories.Async.IProjectGroupRepository ProjectGroups { get; }
+    Octopus.Client.Repositories.Async.IProjectRepository Projects { get; }
+    Octopus.Client.Repositories.Async.IProjectTriggerRepository ProjectTriggers { get; }
+    Octopus.Client.Repositories.Async.IProxyRepository Proxies { get; }
+    Octopus.Client.Repositories.Async.IReleaseRepository Releases { get; }
+    Octopus.Client.Repositories.Async.IRetentionPolicyRepository RetentionPolicies { get; }
+    Octopus.Client.Repositories.Async.ISchedulerRepository Schedulers { get; }
+    Octopus.Client.Repositories.Async.IServerStatusRepository ServerStatus { get; }
+    Octopus.Client.Repositories.Async.ISubscriptionRepository Subscriptions { get; }
+    Octopus.Client.Repositories.Async.ITagSetRepository TagSets { get; }
+    Octopus.Client.Repositories.Async.ITaskRepository Tasks { get; }
+    Octopus.Client.Repositories.Async.ITeamsRepository Teams { get; }
+    Octopus.Client.Repositories.Async.ITenantRepository Tenants { get; }
+    Octopus.Client.Repositories.Async.IUserRolesRepository UserRoles { get; }
+    Octopus.Client.Repositories.Async.IUserRepository Users { get; }
+    Octopus.Client.Repositories.Async.IVariableSetRepository VariableSets { get; }
+  }
+  interface IOctopusClientFactory
+  {
+    Task<IOctopusAsyncClient> CreateAsyncClient(Octopus.Client.OctopusServerEndpoint, Octopus.Client.OctopusClientOptions)
+  }
+  class OctopusAsyncClient
+    Octopus.Client.IOctopusAsyncClient
+    IDisposable
+  {
+    event Action<HttpRequestMessage> BeforeSendingHttpRequest
+    event Action<OctopusResponse> ReceivedOctopusResponse
+    event Action<OctopusRequest> SendingOctopusRequest
+    Octopus.Client.IOctopusAsyncRepository Repository { get; }
+    Octopus.Client.Model.RootResource RootDocument { get; }
+    static Task<IOctopusAsyncClient> Create(Octopus.Client.OctopusServerEndpoint, Octopus.Client.OctopusClientOptions)
+    Task<TResource> Create(String, Octopus.Client.TResource, Object)
+    Task Delete(String, Object)
+    void Dispose()
+    Task<TResource> Get(String, Object)
+    Task<Stream> GetContent(String)
+    Task<ResourceCollection<TResource>> List(String, Object)
+    Task Paginate(String, Object, Func<ResourceCollection<TResource>, Boolean>)
+    Task Paginate(String, Func<ResourceCollection<TResource>, Boolean>)
+    Task Post(String, Octopus.Client.TResource, Object)
+    Task<TResponse> Post(String, Octopus.Client.TResource, Object)
+    Task Post(String)
+    Task Put(String, Octopus.Client.TResource)
+    Task PutContent(String, Stream)
+    Uri QualifyUri(String, Object)
+    Task<RootResource> RefreshRootDocument()
+    Task<TResource> Update(String, Octopus.Client.TResource, Object)
+  }
+  class OctopusAsyncRepository
+    Octopus.Client.IOctopusAsyncRepository
+  {
+    .ctor(Octopus.Client.IOctopusAsyncClient)
+    Octopus.Client.Repositories.Async.IAccountRepository Accounts { get; }
+    Octopus.Client.Repositories.Async.IActionTemplateRepository ActionTemplates { get; }
+    Octopus.Client.Repositories.Async.IArtifactRepository Artifacts { get; }
+    Octopus.Client.Repositories.Async.IBackupRepository Backups { get; }
+    Octopus.Client.Repositories.Async.IBuiltInPackageRepositoryRepository BuiltInPackageRepository { get; }
+    Octopus.Client.Repositories.Async.ICertificateRepository Certificates { get; }
+    Octopus.Client.Repositories.Async.IChannelRepository Channels { get; }
+    Octopus.Client.IOctopusAsyncClient Client { get; }
+    Octopus.Client.Repositories.Async.IDashboardConfigurationRepository DashboardConfigurations { get; }
+    Octopus.Client.Repositories.Async.IDashboardRepository Dashboards { get; }
+    Octopus.Client.Repositories.Async.IDefectsRepository Defects { get; }
+    Octopus.Client.Repositories.Async.IDeploymentProcessRepository DeploymentProcesses { get; }
+    Octopus.Client.Repositories.Async.IDeploymentRepository Deployments { get; }
+    Octopus.Client.Repositories.Async.IEnvironmentRepository Environments { get; }
+    Octopus.Client.Repositories.Async.IEventRepository Events { get; }
+    Octopus.Client.Repositories.Async.IFeaturesConfigurationRepository FeaturesConfiguration { get; }
+    Octopus.Client.Repositories.Async.IFeedRepository Feeds { get; }
+    Octopus.Client.Repositories.Async.IInterruptionRepository Interruptions { get; }
+    Octopus.Client.Repositories.Async.ILibraryVariableSetRepository LibraryVariableSets { get; }
+    Octopus.Client.Repositories.Async.ILifecyclesRepository Lifecycles { get; }
+    Octopus.Client.Repositories.Async.IMachinePolicyRepository MachinePolicies { get; }
+    Octopus.Client.Repositories.Async.IMachineRoleRepository MachineRoles { get; }
+    Octopus.Client.Repositories.Async.IMachineRepository Machines { get; }
+    Octopus.Client.Repositories.Async.IOctopusServerNodeRepository OctopusServerNodes { get; }
+    Octopus.Client.Repositories.Async.IProjectGroupRepository ProjectGroups { get; }
+    Octopus.Client.Repositories.Async.IProjectRepository Projects { get; }
+    Octopus.Client.Repositories.Async.IProjectTriggerRepository ProjectTriggers { get; }
+    Octopus.Client.Repositories.Async.IProxyRepository Proxies { get; }
+    Octopus.Client.Repositories.Async.IReleaseRepository Releases { get; }
+    Octopus.Client.Repositories.Async.IRetentionPolicyRepository RetentionPolicies { get; }
+    Octopus.Client.Repositories.Async.ISchedulerRepository Schedulers { get; }
+    Octopus.Client.Repositories.Async.IServerStatusRepository ServerStatus { get; }
+    Octopus.Client.Repositories.Async.ISubscriptionRepository Subscriptions { get; }
+    Octopus.Client.Repositories.Async.ITagSetRepository TagSets { get; }
+    Octopus.Client.Repositories.Async.ITaskRepository Tasks { get; }
+    Octopus.Client.Repositories.Async.ITeamsRepository Teams { get; }
+    Octopus.Client.Repositories.Async.ITenantRepository Tenants { get; }
+    Octopus.Client.Repositories.Async.IUserRolesRepository UserRoles { get; }
+    Octopus.Client.Repositories.Async.IUserRepository Users { get; }
+    Octopus.Client.Repositories.Async.IVariableSetRepository VariableSets { get; }
+  }
+  class OctopusClientFactory
+    Octopus.Client.IOctopusClientFactory
+  {
+    .ctor()
+    Task<IOctopusAsyncClient> CreateAsyncClient(Octopus.Client.OctopusServerEndpoint, Octopus.Client.OctopusClientOptions)
+  }
+  class OctopusClientOptions
+  {
+    .ctor()
+  }
+  abstract class OctopusRepositoryExtensions
+  {
+    static Octopus.Client.IOctopusAsyncRepository CreateRepository(Octopus.Client.IOctopusAsyncClient)
+  }
+  class OctopusRequest
+  {
+    .ctor(String, Uri, Object)
+    String Method { get; }
+    Object RequestResource { get; }
+    Uri Uri { get; }
+  }
+  class OctopusResponse
+  {
+    .ctor(Octopus.Client.OctopusRequest, HttpStatusCode, String, Object)
+    String Location { get; }
+    Octopus.Client.OctopusRequest Request { get; }
+    Object ResponseResource { get; }
+    HttpStatusCode StatusCode { get; }
+  }
+  class OctopusResponse`1
+  {
+    .ctor(Octopus.Client.OctopusRequest, HttpStatusCode, String, Octopus.Client.TResponseResource)
+    Octopus.Client.TResponseResource ResponseResource { get; }
+  }
+  class OctopusServerEndpoint
+  {
+    .ctor(String)
+    .ctor(String, String)
+    .ctor(String, String, ICredentials)
+    .ctor(Octopus.Client.ILinkResolver, String, ICredentials)
+    String ApiKey { get; }
+    ICredentials Credentials { get; }
+    Octopus.Client.ILinkResolver OctopusServer { get; }
+    IWebProxy Proxy { get; set; }
+    Octopus.Client.OctopusServerEndpoint AsUser(String)
+  }
+  class UrlTemplate
+  {
+    .ctor(String)
+    IEnumerable<String> GetParameterNames()
+    String Resolve()
+    static String Resolve(String, Object)
+    static String Resolve(String, IDictionary<String, Object>)
+    void SetParameter(String, Object)
+    void SetParameter(String, String)
+    void SetParameter(String, IEnumerable<String>)
+    void SetParameter(String, IDictionary<String, String>)
+  }
+}
+Octopus.Client.Editors.Async
+{
+  class ChannelEditor
+    Octopus.Client.Editors.Async.IResourceEditor<ChannelResource, ChannelEditor>
+    Octopus.Client.Editors.Async.IResourceBuilder
+  {
+    .ctor(Octopus.Client.Repositories.Async.IChannelRepository)
+    Octopus.Client.Model.ChannelResource Instance { get; }
+    Octopus.Client.Editors.Async.ChannelEditor AddCommonRuleForAllActions(String, String, Octopus.Client.Model.DeploymentProcessResource)
+    Octopus.Client.Editors.Async.ChannelEditor AddOrUpdateTenantTags(Octopus.Client.Model.TagResource[])
+    Octopus.Client.Editors.Async.ChannelEditor AddRule(Octopus.Client.Model.ChannelVersionRuleResource)
+    Octopus.Client.Editors.Async.ChannelEditor AddRule(String, String, Octopus.Client.Model.DeploymentActionResource[])
+    Octopus.Client.Editors.Async.ChannelEditor ClearRules()
+    Octopus.Client.Editors.Async.ChannelEditor ClearTenantTags()
+    Task<ChannelEditor> CreateOrModify(Octopus.Client.Model.ProjectResource, String)
+    Task<ChannelEditor> CreateOrModify(Octopus.Client.Model.ProjectResource, String, String)
+    Octopus.Client.Editors.Async.ChannelEditor Customize(Action<ChannelResource>)
+    Task<ChannelEditor> Save()
+    Octopus.Client.Editors.Async.ChannelEditor SetAsDefaultChannel()
+    Octopus.Client.Editors.Async.ChannelEditor UsingLifecycle(Octopus.Client.Model.LifecycleResource)
+  }
+  class DeploymentProcessEditor
+    Octopus.Client.Editors.Async.IResourceEditor<DeploymentProcessResource, DeploymentProcessEditor>
+    Octopus.Client.Editors.Async.IResourceBuilder
+  {
+    .ctor(Octopus.Client.Repositories.Async.IDeploymentProcessRepository)
+    Octopus.Client.Model.DeploymentProcessResource Instance { get; }
+    Octopus.Client.Model.DeploymentStepResource AddOrUpdateStep(String)
+    Octopus.Client.Editors.Async.DeploymentProcessEditor ClearSteps()
+    Octopus.Client.Editors.Async.DeploymentProcessEditor Customize(Action<DeploymentProcessResource>)
+    Octopus.Client.Model.DeploymentStepResource FindStep(String)
+    Task<DeploymentProcessEditor> Load(String)
+    Octopus.Client.Editors.Async.DeploymentProcessEditor RemoveStep(String)
+    Task<DeploymentProcessEditor> Save()
+  }
+  class EnvironmentEditor
+    Octopus.Client.Editors.Async.IResourceEditor<EnvironmentResource, EnvironmentEditor>
+    Octopus.Client.Editors.Async.IResourceBuilder
+  {
+    .ctor(Octopus.Client.Repositories.Async.IEnvironmentRepository)
+    Octopus.Client.Model.EnvironmentResource Instance { get; }
+    Task<EnvironmentEditor> CreateOrModify(String)
+    Task<EnvironmentEditor> CreateOrModify(String, String)
+    Octopus.Client.Editors.Async.EnvironmentEditor Customize(Action<EnvironmentResource>)
+    Task<EnvironmentEditor> Save()
+  }
+  interface IResourceBuilder
+  {
+  }
+  interface IResourceEditor`2
+    Octopus.Client.Editors.Async.IResourceBuilder
+  {
+    Octopus.Client.Editors.Async.TResource Instance { get; }
+    Octopus.Client.Editors.Async.TResourceBuilder Customize(Action<TResource>)
+    Task<TResourceBuilder> Save()
+  }
+  class LibraryVariableSetEditor
+    Octopus.Client.Editors.Async.IResourceEditor<LibraryVariableSetResource, LibraryVariableSetEditor>
+    Octopus.Client.Editors.Async.IResourceBuilder
+  {
+    .ctor(Octopus.Client.Repositories.Async.ILibraryVariableSetRepository, Octopus.Client.Repositories.Async.IVariableSetRepository)
+    Octopus.Client.Model.LibraryVariableSetResource Instance { get; }
+    Task<VariableSetEditor> Variables { get; }
+    Octopus.Client.Model.IVariableTemplateContainerEditor<LibraryVariableSetResource> VariableTemplates { get; }
+    Task<LibraryVariableSetEditor> CreateOrModify(String)
+    Task<LibraryVariableSetEditor> CreateOrModify(String, String)
+    Octopus.Client.Editors.Async.LibraryVariableSetEditor Customize(Action<LibraryVariableSetResource>)
+    Task<LibraryVariableSetEditor> Save()
+  }
+  class LifecycleEditor
+    Octopus.Client.Editors.Async.IResourceEditor<LifecycleResource, LifecycleEditor>
+    Octopus.Client.Editors.Async.IResourceBuilder
+  {
+    .ctor(Octopus.Client.Repositories.Async.ILifecyclesRepository)
+    Octopus.Client.Model.LifecycleResource Instance { get; }
+    Octopus.Client.Model.PhaseResource AddOrUpdatePhase(String)
+    Octopus.Client.Editors.Async.LifecycleEditor AsSimplePromotionLifecycle(IEnumerable<EnvironmentResource>)
+    Octopus.Client.Editors.Async.LifecycleEditor Clear()
+    Task<LifecycleEditor> CreateOrModify(String)
+    Task<LifecycleEditor> CreateOrModify(String, String)
+    Octopus.Client.Editors.Async.LifecycleEditor Customize(Action<LifecycleResource>)
+    Task<LifecycleEditor> Save()
+  }
+  class MachineEditor
+    Octopus.Client.Editors.Async.IResourceEditor<MachineResource, MachineEditor>
+    Octopus.Client.Editors.Async.IResourceBuilder
+  {
+    .ctor(Octopus.Client.Repositories.Async.IMachineRepository)
+    Octopus.Client.Model.MachineResource Instance { get; }
+    Task<MachineEditor> CreateOrModify(String, Octopus.Client.Model.Endpoints.EndpointResource, Octopus.Client.Model.EnvironmentResource[], String[])
+    Task<MachineEditor> CreateOrModify(String, Octopus.Client.Model.Endpoints.EndpointResource, Octopus.Client.Model.EnvironmentResource[], String[], Octopus.Client.Model.TenantResource[], Octopus.Client.Model.TagResource[])
+    Octopus.Client.Editors.Async.MachineEditor Customize(Action<MachineResource>)
+    Task<MachineEditor> Save()
+  }
+  class ProjectChannelsEditor
+  {
+    .ctor(Octopus.Client.Repositories.Async.IChannelRepository, Octopus.Client.Model.ProjectResource)
+    Task<ChannelEditor> CreateOrModify(String)
+    Task<ChannelEditor> CreateOrModify(String, String)
+    Task<ProjectChannelsEditor> Delete(String)
+    Task<ProjectChannelsEditor> SaveAll()
+  }
+  class ProjectEditor
+    Octopus.Client.Editors.Async.IResourceEditor<ProjectResource, ProjectEditor>
+    Octopus.Client.Editors.Async.IResourceBuilder
+  {
+    .ctor(Octopus.Client.Repositories.Async.IProjectRepository, Octopus.Client.Repositories.Async.IChannelRepository, Octopus.Client.Repositories.Async.IDeploymentProcessRepository, Octopus.Client.Repositories.Async.IProjectTriggerRepository, Octopus.Client.Repositories.Async.IVariableSetRepository)
+    Octopus.Client.Editors.Async.ProjectChannelsEditor Channels { get; }
+    Task<DeploymentProcessEditor> DeploymentProcess { get; }
+    Octopus.Client.Model.ProjectResource Instance { get; }
+    Octopus.Client.Editors.Async.ProjectTriggersEditor Triggers { get; }
+    Task<VariableSetEditor> Variables { get; }
+    Octopus.Client.Model.IVariableTemplateContainerEditor<ProjectResource> VariableTemplates { get; }
+    Task<ProjectEditor> CreateOrModify(String, Octopus.Client.Model.ProjectGroupResource, Octopus.Client.Model.LifecycleResource)
+    Task<ProjectEditor> CreateOrModify(String, Octopus.Client.Model.ProjectGroupResource, Octopus.Client.Model.LifecycleResource, String)
+    Octopus.Client.Editors.Async.ProjectEditor Customize(Action<ProjectResource>)
+    Octopus.Client.Editors.Async.ProjectEditor IncludingLibraryVariableSets(Octopus.Client.Model.LibraryVariableSetResource[])
+    Task<ProjectEditor> Save()
+    Octopus.Client.Editors.Async.ProjectEditor SetLogo(String)
+  }
+  class ProjectGroupEditor
+    Octopus.Client.Editors.Async.IResourceEditor<ProjectGroupResource, ProjectGroupEditor>
+    Octopus.Client.Editors.Async.IResourceBuilder
+  {
+    .ctor(Octopus.Client.Repositories.Async.IProjectGroupRepository)
+    Octopus.Client.Model.ProjectGroupResource Instance { get; }
+    Task<ProjectGroupEditor> CreateOrModify(String)
+    Task<ProjectGroupEditor> CreateOrModify(String, String)
+    Octopus.Client.Editors.Async.ProjectGroupEditor Customize(Action<ProjectGroupResource>)
+    Task<ProjectGroupEditor> Save()
+  }
+  class ProjectTriggerEditor
+    Octopus.Client.Editors.Async.IResourceEditor<ProjectTriggerResource, ProjectTriggerEditor>
+    Octopus.Client.Editors.Async.IResourceBuilder
+  {
+    .ctor(Octopus.Client.Repositories.Async.IProjectTriggerRepository)
+    Octopus.Client.Model.ProjectTriggerResource Instance { get; }
+    Task<ProjectTriggerEditor> CreateOrModify(Octopus.Client.Model.ProjectResource, String, Octopus.Client.Model.ProjectTriggerType, Octopus.Client.Model.ProjectTriggerConditionEvent[])
+    Octopus.Client.Editors.Async.ProjectTriggerEditor Customize(Action<ProjectTriggerResource>)
+    Task<ProjectTriggerEditor> Save()
+  }
+  class ProjectTriggersEditor
+  {
+    .ctor(Octopus.Client.Repositories.Async.IProjectTriggerRepository, Octopus.Client.Model.ProjectResource)
+    Task<ProjectTriggerEditor> CreateOrModify(String, Octopus.Client.Model.ProjectTriggerType, Octopus.Client.Model.ProjectTriggerConditionEvent[])
+    Task<ProjectTriggersEditor> Delete(String)
+    Task<ProjectTriggersEditor> SaveAll()
+  }
+  class SubscriptionEditor
+    Octopus.Client.Editors.Async.IResourceEditor<SubscriptionResource, SubscriptionEditor>
+    Octopus.Client.Editors.Async.IResourceBuilder
+  {
+    .ctor(Octopus.Client.Repositories.Async.ISubscriptionRepository)
+    Octopus.Client.Model.SubscriptionResource Instance { get; }
+    Task<SubscriptionEditor> CreateOrModify(String, Octopus.Client.Model.EventNotificationSubscription, Boolean)
+    Octopus.Client.Editors.Async.SubscriptionEditor Customize(Action<SubscriptionResource>)
+    Task<SubscriptionEditor> Save()
+  }
+  class TagSetEditor
+    Octopus.Client.Editors.Async.IResourceEditor<TagSetResource, TagSetEditor>
+    Octopus.Client.Editors.Async.IResourceBuilder
+  {
+    .ctor(Octopus.Client.Repositories.Async.ITagSetRepository)
+    Octopus.Client.Model.TagSetResource Instance { get; }
+    Octopus.Client.Editors.Async.TagSetEditor AddOrUpdateTag(String, String, String)
+    Octopus.Client.Editors.Async.TagSetEditor ClearTags()
+    Task<TagSetEditor> CreateOrModify(String)
+    Task<TagSetEditor> CreateOrModify(String, String)
+    Octopus.Client.Editors.Async.TagSetEditor Customize(Action<TagSetResource>)
+    Octopus.Client.Editors.Async.TagSetEditor RemoveTag(String)
+    Task<TagSetEditor> Save()
+  }
+  class TenantEditor
+    Octopus.Client.Editors.Async.IResourceEditor<TenantResource, TenantEditor>
+    Octopus.Client.Editors.Async.IResourceBuilder
+  {
+    .ctor(Octopus.Client.Repositories.Async.ITenantRepository)
+    Octopus.Client.Model.TenantResource Instance { get; }
+    Task<TenantVariablesEditor> Variables { get; }
+    Octopus.Client.Editors.Async.TenantEditor ClearProjects()
+    Octopus.Client.Editors.Async.TenantEditor ClearTags()
+    Octopus.Client.Editors.Async.TenantEditor ConnectToProjectAndEnvironments(Octopus.Client.Model.ProjectResource, Octopus.Client.Model.EnvironmentResource[])
+    Task<TenantEditor> CreateOrModify(String)
+    Octopus.Client.Editors.Async.TenantEditor Customize(Action<TenantResource>)
+    Task<TenantEditor> Save()
+    Octopus.Client.Editors.Async.TenantEditor SetLogo(String)
+    Octopus.Client.Editors.Async.TenantEditor WithTag(Octopus.Client.Model.TagResource)
+  }
+  class TenantVariablesEditor
+    Octopus.Client.Editors.Async.IResourceEditor<TenantVariableResource, TenantVariablesEditor>
+    Octopus.Client.Editors.Async.IResourceBuilder
+  {
+    .ctor(Octopus.Client.Repositories.Async.ITenantRepository, Octopus.Client.Model.TenantResource)
+    Octopus.Client.Model.TenantVariableResource Instance { get; }
+    Octopus.Client.Editors.Async.TenantVariablesEditor Customize(Action<TenantVariableResource>)
+    Task<TenantVariablesEditor> Load()
+    Task<TenantVariablesEditor> Save()
+  }
+  class VariableSetEditor
+    Octopus.Client.Editors.Async.IResourceEditor<VariableSetResource, VariableSetEditor>
+    Octopus.Client.Editors.Async.IResourceBuilder
+  {
+    .ctor(Octopus.Client.Repositories.Async.IVariableSetRepository)
+    Octopus.Client.Model.VariableSetResource Instance { get; }
+    Octopus.Client.Editors.Async.VariableSetEditor AddOrUpdateVariableValue(String, String, Octopus.Client.Model.ScopeSpecification, Boolean)
+    Octopus.Client.Editors.Async.VariableSetEditor AddOrUpdateVariableValue(String, String, Octopus.Client.Model.ScopeSpecification)
+    Octopus.Client.Editors.Async.VariableSetEditor AddOrUpdateVariableValue(String, String)
+    Octopus.Client.Editors.Async.VariableSetEditor Customize(Action<VariableSetResource>)
+    Task<VariableSetEditor> Load(String)
+    Task<VariableSetEditor> Save()
+  }
+  class VariableTemplateContainerEditor`1
+  {
+    .ctor(Octopus.Client.Model.IVariableTemplateContainerEditor<TContainer>)
+    Octopus.Client.Editors.Async.VariableTemplateContainerEditor<TContainer> AddOrUpdateMultiLineTextTemplate(String, String)
+    Octopus.Client.Editors.Async.VariableTemplateContainerEditor<TContainer> AddOrUpdateMultiLineTextTemplate(String, String, String, String)
+    Octopus.Client.Editors.Async.VariableTemplateContainerEditor<TContainer> AddOrUpdateSelectTemplate(String, String, IDictionary<String, String>)
+    Octopus.Client.Editors.Async.VariableTemplateContainerEditor<TContainer> AddOrUpdateSelectTemplate(String, String, IDictionary<String, String>, String, String)
+    Octopus.Client.Editors.Async.VariableTemplateContainerEditor<TContainer> AddOrUpdateSensitiveTemplate(String, String)
+    Octopus.Client.Editors.Async.VariableTemplateContainerEditor<TContainer> AddOrUpdateSensitiveTemplate(String, String, String, String)
+    Octopus.Client.Editors.Async.VariableTemplateContainerEditor<TContainer> AddOrUpdateSingleLineTextTemplate(String, String)
+    Octopus.Client.Editors.Async.VariableTemplateContainerEditor<TContainer> AddOrUpdateSingleLineTextTemplate(String, String, String, String)
+    Octopus.Client.Editors.Async.VariableTemplateContainerEditor<TContainer> AddOrUpdateVariableTemplate(String, String, IDictionary<String, String>)
+    Octopus.Client.Editors.Async.VariableTemplateContainerEditor<TContainer> AddOrUpdateVariableTemplate(String, String, IDictionary<String, String>, String, String)
+  }
+}
+Octopus.Client.Exceptions
+{
+  class OctopusDeserializationException
+    _Exception
+  {
+    .ctor(Int32, String)
+    .ctor(Int32, String, Exception)
+  }
+  class OctopusErrorsContract
+  {
+    .ctor()
+    String ErrorMessage { get; set; }
+    String[] Errors { get; set; }
+    String FullException { get; set; }
+    String HelpText { get; set; }
+  }
+  abstract class OctopusException
+    _Exception
+  {
+    String HelpText { get; }
+    Int32 HttpStatusCode { get; }
+  }
+  abstract class OctopusExceptionFactory
+  {
+    static Task<OctopusException> CreateException(HttpResponseMessage)
+    class OctopusErrorsContract
+    {
+      .ctor()
+      String ErrorMessage { get; set; }
+      String[] Errors { get; set; }
+      String FullException { get; set; }
+      String HelpText { get; set; }
+    }
+  }
+  class OctopusMethodNotAllowedFoundException
+    _Exception
+  {
+    .ctor(String)
+  }
+  class OctopusResourceNotFoundException
+    _Exception
+  {
+    .ctor(String)
+  }
+  class OctopusSecurityException
+    _Exception
+  {
+    .ctor(Int32, String)
+  }
+  class OctopusServerException
+    _Exception
+  {
+    .ctor(Int32, String)
+  }
+  class OctopusValidationException
+    _Exception
+  {
+    .ctor(String, ICollection<String>)
+    .ctor(Int32, String, ICollection<String>)
+    String ErrorMessage { get; }
+    ReadOnlyCollection<String> Errors { get; }
+  }
+  class UnsupportedApiVersionException
+    _Exception
+  {
+    .ctor(String)
+  }
+}
+Octopus.Client.Extensions
+{
+  abstract class StringExtensions
+  {
+    static String CommaSeperate(IEnumerable<Object>)
+    static String NewLineSeperate(IEnumerable<Object>)
+  }
+  abstract class TaskStateExtensions
+  {
+    static Boolean IsCompleted(Octopus.Client.Model.TaskState)
+  }
+  abstract class TypeExtensions
+  {
+    static Object GetDefault(Type)
+  }
+  abstract class UriExtensions
+  {
+    static String HexEscape(Char)
+  }
+}
+Octopus.Client.Logging
+{
+  interface ILogProvider
+  {
+    Octopus.Client.Logging.Logger GetLogger(String)
+    IDisposable OpenMappedContext(String, String)
+    IDisposable OpenNestedContext(String)
+  }
+  class Logger
+  {
+    .ctor(Object, IntPtr)
+    IAsyncResult BeginInvoke(Octopus.Client.Logging.LogLevel, Func<String>, Exception, Object[], AsyncCallback, Object)
+    Boolean EndInvoke(IAsyncResult)
+    Boolean Invoke(Octopus.Client.Logging.LogLevel, Func<String>, Exception, Object[])
+  }
+  LogLevel
+  {
+      Trace = 0
+      Debug = 1
+      Info = 2
+      Warn = 3
+      Error = 4
+      Fatal = 5
+  }
+  abstract class LogProvider
+  {
+    static System.String DisableLoggingEnvironmentVariable
+    static Boolean IsDisabled { get; set; }
+    static void SetCurrentLogProvider(Octopus.Client.Logging.ILogProvider)
+  }
+}
+Octopus.Client.Model
+{
+  class ActionTemplateParameterResource
+  {
+    .ctor()
+    String DefaultValue { get; set; }
+    IDictionary<String, String> DisplaySettings { get; set; }
+    String HelpText { get; set; }
+    String Id { get; set; }
+    String Label { get; set; }
+    String Name { get; set; }
+  }
+  class ActionTemplateResource
+    Octopus.Client.Model.IResource
+    Octopus.Client.Model.IAuditedResource
+    Octopus.Client.Model.INamedResource
+  {
+    .ctor()
+    String ActionType { get; set; }
+    String CommunityActionTemplateId { get; set; }
+    String Description { get; set; }
+    String Name { get; set; }
+    IList<ActionTemplateParameterResource> Parameters { get; }
+    IDictionary<String, PropertyValueResource> Properties { get; }
+    Int32 Version { get; set; }
+  }
+  class ActionTemplateSearchResource
+    Octopus.Client.Model.IResource
+  {
+    .ctor()
+    String Author { get; set; }
+    String CommunityActionTemplateId { get; set; }
+    String Description { get; set; }
+    Boolean HasUpdate { get; set; }
+    String Id { get; set; }
+    Boolean IsBuiltIn { get; set; }
+    Boolean IsInstalled { get; set; }
+    Octopus.Client.Model.LinkCollection Links { get; set; }
+    String Name { get; set; }
+    String Type { get; set; }
+    String Website { get; set; }
+  }
+  class ActionTemplateUsageResource
+    Octopus.Client.Model.IResource
+    Octopus.Client.Model.IAuditedResource
+  {
+    .ctor()
+    String ActionId { get; set; }
+    String ActionName { get; set; }
+    String ActionTemplateId { get; set; }
+    String DeploymentProcessId { get; set; }
+    String ProjectId { get; set; }
+    String ProjectName { get; set; }
+    String ProjectSlug { get; set; }
+    String StepId { get; set; }
+    String StepName { get; set; }
+    String Version { get; set; }
+  }
+  class ActivityElement
+  {
+    .ctor()
+    Octopus.Client.Model.ActivityElement[] Children { get; set; }
+    String Id { get; set; }
+    Octopus.Client.Model.ActivityLogElement[] LogElements { get; set; }
+    String Name { get; set; }
+    String ProgressMessage { get; set; }
+    Int32 ProgressPercentage { get; set; }
+    Boolean ShowAtSummaryLevel { get; set; }
+    Octopus.Client.Model.ActivityStatus Status { get; set; }
+  }
+  class ActivityLogElement
+  {
+    .ctor()
+    String Category { get; set; }
+    String Detail { get; set; }
+    String MessageText { get; set; }
+    Nullable<DateTimeOffset> OccurredAt { get; set; }
+  }
+  ActivityStatus
+  {
+      Pending = 0
+      Running = 1
+      Success = 2
+      Failed = 3
+      Skipped = 4
+      SuccessWithWarning = 5
+      Canceled = 6
+  }
+  abstract class AdHocScript
+  {
+    static System.String Name
+    abstract class Arguments
+    {
+      static System.String ActionTemplateId
+      static System.String EnvironmentIds
+      static System.String MachineIds
+      static System.String Properties
+      static System.String ScriptBody
+      static System.String Syntax
+      static System.String TargetRoles
+    }
+  }
+  class AlertResource
+    Octopus.Client.Model.IResource
+    Octopus.Client.Model.IAuditedResource
+  {
+    .ctor()
+    String Message { get; set; }
+    Octopus.Client.Model.AlertSeverity Severity { get; set; }
+  }
+  AlertSeverity
+  {
+      Info = 0
+      Warning = 1
+      Danger = 2
+  }
+  class AllowCsvAttribute
+    _Attribute
+  {
+    .ctor()
+  }
+  class ApiConstants
+  {
+    static System.String ApiKeyHttpHeaderName
+    static System.Int32 DefaultClientRequestTimeout
+    static System.String SupportedApiSchemaVersionMax
+    static System.String SupportedApiSchemaVersionMin
+    .ctor()
+  }
+  class ApiKeyResource
+    Octopus.Client.Model.IResource
+    Octopus.Client.Model.IAuditedResource
+  {
+    .ctor()
+    String ApiKey { get; set; }
+    DateTimeOffset Created { get; set; }
+    String Purpose { get; set; }
+    String UserId { get; set; }
+  }
+  abstract class ApiPropertyAttribute
+    _Attribute
+  {
+  }
+  abstract class Arguments
+  {
+    static System.String MachineIds
+  }
+  abstract class Arguments
+  {
+    static System.String DocumentId
+  }
+  abstract class Arguments
+  {
+    static System.String EnvironmentId
+    static System.String MachineIds
+    static System.String MachineTimeout
+    static System.String Timeout
+  }
+  abstract class Arguments
+  {
+    static System.String ActionTemplateId
+    static System.String EnvironmentIds
+    static System.String MachineIds
+    static System.String Properties
+    static System.String ScriptBody
+    static System.String Syntax
+    static System.String TargetRoles
+  }
+  abstract class Arguments
+  {
+    static System.String EnvironmentId
+    static System.String MachineIds
+  }
+  abstract class Arguments
+  {
+    static System.String MachineIds
+  }
+  abstract class Arguments
+  {
+    static System.String DeploymentId
+  }
+  abstract class Arguments
+  {
+    static System.String EmailAddress
+  }
+  abstract class Arguments
+  {
+    static System.String AccountId
+  }
+  class ArtifactResource
+    Octopus.Client.Model.IResource
+    Octopus.Client.Model.IAuditedResource
+  {
+    .ctor()
+    DateTimeOffset Created { get; set; }
+    String Filename { get; set; }
+    Octopus.Client.Model.ReferenceCollection RelatedDocumentIds { get; set; }
+    String Source { get; set; }
+  }
+  AuthenticationMode
+  {
+      UsernamePassword = 0
+      Domain = 1
+  }
+  abstract class AutoDeploy
+  {
+    static System.String Name
+    abstract class Arguments
+    {
+      static System.String MachineIds
+    }
+  }
+  class AutoDeployReleaseOverrideResource
+  {
+    .ctor(String, String)
+    .ctor(String, String, String)
+    String EnvironmentId { get; }
+    static IEqualityComparer<AutoDeployReleaseOverrideResource> EnvironmentIdTenantIdComparer { get; }
+    String ReleaseId { get; }
+    String TenantId { get; }
+  }
+  class AzureRootResource
+    Octopus.Client.Model.IResource
+    Octopus.Client.Model.IAuditedResource
+  {
+    .ctor()
+  }
+  abstract class Backup
+  {
+    static System.String Name
+  }
+  class BackupConfigurationResource
+    Octopus.Client.Model.IResource
+    Octopus.Client.Model.IAuditedResource
+  {
+    .ctor()
+    Boolean BackupAutomatically { get; set; }
+    Nullable<TimeSpan> BackupEvery { get; set; }
+    String BackupToDirectory { get; set; }
+    Boolean IsMasterKeyBackedUp { get; set; }
+    Nullable<DateTimeOffset> NextDue { get; set; }
+    Octopus.Client.Model.RetentionPeriod Retention { get; set; }
+    Nullable<TimeSpan> StartingFrom { get; set; }
+  }
+  class BuiltInFeedStatsResource
+    Octopus.Client.Model.IResource
+    Octopus.Client.Model.IAuditedResource
+  {
+    .ctor()
+    String IndexingStatus { get; set; }
+    String SynchronizationStatus { get; set; }
+    Int32 TotalPackages { get; set; }
+  }
+  class BuiltInRepositoryConfigurationResource
+    Octopus.Client.Model.IResource
+    Octopus.Client.Model.IAuditedResource
+  {
+    .ctor()
+    Nullable<Int32> DeleteUnreleasedPackagesAfterDays { get; set; }
+  }
+  abstract class BuiltInTasks
+  {
+    static String[] TasksThatCanBeQueuedByUsers()
+    abstract class AdHocScript
+    {
+      static System.String Name
+      abstract class Arguments
+      {
+        static System.String ActionTemplateId
+        static System.String EnvironmentIds
+        static System.String MachineIds
+        static System.String Properties
+        static System.String ScriptBody
+        static System.String Syntax
+        static System.String TargetRoles
+      }
+    }
+    abstract class AutoDeploy
+    {
+      static System.String Name
+      abstract class Arguments
+      {
+        static System.String MachineIds
+      }
+    }
+    abstract class Backup
+    {
+      static System.String Name
+    }
+    abstract class Delete
+    {
+      static System.String Name
+      abstract class Arguments
+      {
+        static System.String DocumentId
+      }
+    }
+    abstract class Deploy
+    {
+      static System.String Name
+      abstract class Arguments
+      {
+        static System.String DeploymentId
+      }
+    }
+    abstract class Health
+    {
+      static System.String Name
+      abstract class Arguments
+      {
+        static System.String EnvironmentId
+        static System.String MachineIds
+        static System.String MachineTimeout
+        static System.String Timeout
+      }
+    }
+    abstract class Retention
+    {
+      static System.String Name
+    }
+    abstract class SyncCommunityActionTemplates
+    {
+      static System.String Name
+    }
+    abstract class SystemIntegrityCheck
+    {
+      static System.String Name
+    }
+    abstract class TestAzureAccount
+    {
+      static System.String Name
+      abstract class Arguments
+      {
+        static System.String AccountId
+      }
+    }
+    abstract class TestEmail
+    {
+      static System.String Name
+      abstract class Arguments
+      {
+        static System.String EmailAddress
+      }
+    }
+    abstract class UpdateCalamari
+    {
+      static System.String Name
+      abstract class Arguments
+      {
+        static System.String MachineIds
+      }
+    }
+    abstract class Upgrade
+    {
+      static System.String Name
+      abstract class Arguments
+      {
+        static System.String EnvironmentId
+        static System.String MachineIds
+      }
+    }
+  }
+  CalamariUpdateBehavior
+  {
+      UpdateOnDeployment = 0
+      UpdateOnNewMachine = 1
+      UpdateAlways = 2
+  }
+  class CertificateResource
+    Octopus.Client.Model.IResource
+    Octopus.Client.Model.IAuditedResource
+    Octopus.Client.Model.INamedResource
+  {
+    .ctor()
+    String Name { get; set; }
+    String Thumbprint { get; set; }
+  }
+  class ChannelResource
+    Octopus.Client.Model.IResource
+    Octopus.Client.Model.IAuditedResource
+    Octopus.Client.Model.INamedResource
+  {
+    .ctor()
+    String Description { get; set; }
+    Boolean IsDefault { get; set; }
+    String LifecycleId { get; set; }
+    String Name { get; set; }
+    String ProjectId { get; set; }
+    List<ChannelVersionRuleResource> Rules { get; set; }
+    Octopus.Client.Model.ReferenceCollection TenantTags { get; set; }
+    Octopus.Client.Model.ChannelResource AddCommonRuleForAllActions(String, String, Octopus.Client.Model.DeploymentProcessResource)
+    Octopus.Client.Model.ChannelResource AddOrUpdateTenantTags(Octopus.Client.Model.TagResource[])
+    Octopus.Client.Model.ChannelResource AddRule(Octopus.Client.Model.ChannelVersionRuleResource)
+    Octopus.Client.Model.ChannelResource AddRule(String, String, Octopus.Client.Model.DeploymentActionResource[])
+    Octopus.Client.Model.ChannelResource ClearRules()
+    Octopus.Client.Model.ChannelResource ClearTenantTags()
+    Octopus.Client.Model.ChannelResource SetAsDefaultChannel()
+    Octopus.Client.Model.ChannelResource UsingLifecycle(Octopus.Client.Model.LifecycleResource)
+  }
+  class ChannelVersionRuleResource
+    Octopus.Client.Model.IResource
+    Octopus.Client.Model.IAuditedResource
+  {
+    .ctor()
+    Octopus.Client.Model.ReferenceCollection Actions { get; set; }
+    String Tag { get; set; }
+    String VersionRange { get; set; }
+  }
+  CommunicationStyle
+  {
+      None = 0
+      TentaclePassive = 1
+      TentacleActive = 2
+      Ssh = 3
+      OfflineDrop = 4
+      AzureWebApp = 5
+      Ftp = 6
+      AzureCloudService = 7
+  }
+  class CommunityActionTemplateResource
+    Octopus.Client.Model.IResource
+  {
+    .ctor()
+    String Author { get; set; }
+    String Description { get; set; }
+    String HistoryUrl { get; set; }
+    String Id { get; set; }
+    Octopus.Client.Model.LinkCollection Links { get; set; }
+    String Name { get; set; }
+    IList<ActionTemplateParameterResource> Parameters { get; }
+    IDictionary<String, PropertyValueResource> Properties { get; }
+    String Type { get; set; }
+    Int32 Version { get; set; }
+    String Website { get; set; }
+  }
+  class Comparer
+    IEqualityComparer<UserPermissionRestriction>
+  {
+    .ctor()
+    Boolean Equals(Octopus.Client.Model.UserPermissionRestriction, Octopus.Client.Model.UserPermissionRestriction)
+    Int32 GetHashCode(Octopus.Client.Model.UserPermissionRestriction)
+  }
+  class DashboardConfigurationResource
+    Octopus.Client.Model.IResource
+    Octopus.Client.Model.IAuditedResource
+  {
+    .ctor()
+    Octopus.Client.Model.ReferenceCollection IncludedEnvironmentIds { get; set; }
+    Octopus.Client.Model.ReferenceCollection IncludedProjectIds { get; set; }
+    Octopus.Client.Model.ReferenceCollection IncludedTenantIds { get; set; }
+    Octopus.Client.Model.ReferenceCollection IncludedTenantTags { get; set; }
+    Nullable<Int32> ProjectLimit { get; set; }
+  }
+  class DashboardEnvironmentResource
+    Octopus.Client.Model.IResource
+    Octopus.Client.Model.IAuditedResource
+  {
+    .ctor()
+    String Name { get; set; }
+  }
+  class DashboardItemResource
+    Octopus.Client.Model.IResource
+    Octopus.Client.Model.IAuditedResource
+  {
+    .ctor()
+    String ChannelId { get; set; }
+    Nullable<DateTimeOffset> CompletedTime { get; set; }
+    DateTimeOffset Created { get; set; }
+    String DeploymentId { get; set; }
+    String Duration { get; set; }
+    String EnvironmentId { get; set; }
+    String ErrorMessage { get; set; }
+    Boolean HasPendingInterruptions { get; set; }
+    Boolean HasWarningsOrErrors { get; set; }
+    Boolean IsCompleted { get; set; }
+    Boolean IsCurrent { get; set; }
+    Boolean IsPrevious { get; set; }
+    String ProjectId { get; set; }
+    DateTimeOffset QueueTime { get; set; }
+    String ReleaseId { get; set; }
+    String ReleaseVersion { get; set; }
+    Octopus.Client.Model.TaskState State { get; set; }
+    String TaskId { get; set; }
+    String TenantId { get; set; }
+  }
+  class DashboardProjectGroupResource
+    Octopus.Client.Model.IResource
+    Octopus.Client.Model.IAuditedResource
+  {
+    .ctor()
+    Octopus.Client.Model.ReferenceCollection EnvironmentIds { get; set; }
+    String Name { get; set; }
+    Octopus.Client.Model.DashboardProjectGroupResource Copy()
+  }
+  class DashboardProjectResource
+    Octopus.Client.Model.IResource
+    Octopus.Client.Model.IAuditedResource
+  {
+    .ctor()
+    Boolean CanPerformUntenantedDeployment { get; set; }
+    Octopus.Client.Model.ReferenceCollection EnvironmentIds { get; set; }
+    String Name { get; set; }
+    String ProjectGroupId { get; set; }
+    String Slug { get; set; }
+    Octopus.Client.Model.ProjectTenantedDeploymentMode TenantDeploymentMode { get; set; }
+    Octopus.Client.Model.DashboardProjectResource Copy()
+  }
+  class DashboardResource
+    Octopus.Client.Model.IResource
+    Octopus.Client.Model.IAuditedResource
+  {
+    .ctor()
+    List<DashboardEnvironmentResource> Environments { get; set; }
+    Boolean IsFiltered { get; set; }
+    List<DashboardItemResource> Items { get; set; }
+    List<DashboardItemResource> PreviousItems { get; set; }
+    List<DashboardProjectGroupResource> ProjectGroups { get; set; }
+    Nullable<Int32> ProjectLimit { get; set; }
+    List<DashboardProjectResource> Projects { get; set; }
+    List<DashboardTenantResource> Tenants { get; set; }
+  }
+  class DashboardTenantResource
+    Octopus.Client.Model.IResource
+    Octopus.Client.Model.IAuditedResource
+  {
+    .ctor()
+    String Name { get; set; }
+    IDictionary<String, ReferenceCollection> ProjectEnvironments { get; set; }
+    Octopus.Client.Model.ReferenceCollection TenantTags { get; set; }
+  }
+  class Defect
+  {
+    .ctor()
+    String Description { get; set; }
+    Octopus.Client.Model.DefectStatus Status { get; set; }
+  }
+  class DefectResource
+    Octopus.Client.Model.IResource
+    Octopus.Client.Model.IAuditedResource
+  {
+    .ctor()
+    .ctor(String)
+    .ctor(String, Octopus.Client.Model.DefectStatus)
+    String Description { get; set; }
+    Nullable<DefectStatus> Status { get; set; }
+  }
+  DefectStatus
+  {
+      Unresolved = 0
+      Resolved = 1
+  }
+  abstract class Delete
+  {
+    static System.String Name
+    abstract class Arguments
+    {
+      static System.String DocumentId
+    }
+  }
+  DeleteMachinesBehavior
+  {
+      DoNotDelete = 0
+      DeleteUnavailableMachines = 1
+  }
+  abstract class Deploy
+  {
+    static System.String Name
+    abstract class Arguments
+    {
+      static System.String DeploymentId
+    }
+  }
+  class DeploymentActionResource
+    Octopus.Client.Model.IResource
+    Octopus.Client.Model.IAuditedResource
+  {
+    .ctor()
+    String ActionType { get; set; }
+    Octopus.Client.Model.ReferenceCollection Channels { get; }
+    Octopus.Client.Model.ReferenceCollection Environments { get; }
+    String Name { get; set; }
+    IDictionary<String, PropertyValueResource> Properties { get; }
+    Octopus.Client.Model.ReferenceCollection TenantTags { get; }
+    Octopus.Client.Model.DeploymentActionResource ClearAllConditions()
+    Octopus.Client.Model.DeploymentActionResource ForChannels(Octopus.Client.Model.ChannelResource[])
+    Octopus.Client.Model.DeploymentActionResource ForEnvironments(Octopus.Client.Model.EnvironmentResource[])
+    Octopus.Client.Model.DeploymentActionResource ForTenantTags(Octopus.Client.Model.TagResource[])
+  }
+  DeploymentApprovalStatus
+  {
+      Approved = 0
+      Rejected = 1
+  }
+  class DeploymentPreviewResource
+    Octopus.Client.Model.IResource
+    Octopus.Client.Model.IAuditedResource
+  {
+    .ctor()
+    Octopus.Client.Model.Forms.Form Form { get; set; }
+    List<DeploymentTemplateStep> StepsToExecute { get; set; }
+    Boolean UseGuidedFailureModeByDefault { get; set; }
+  }
+  class DeploymentProcessResource
+    Octopus.Client.Model.IResource
+    Octopus.Client.Model.IAuditedResource
+  {
+    .ctor()
+    String LastSnapshotId { get; set; }
+    String ProjectId { get; set; }
+    IList<DeploymentStepResource> Steps { get; }
+    Int32 Version { get; set; }
+    Octopus.Client.Model.DeploymentStepResource AddOrUpdateStep(String)
+    Octopus.Client.Model.DeploymentProcessResource ClearSteps()
+    Octopus.Client.Model.DeploymentStepResource FindStep(String)
+    Octopus.Client.Model.DeploymentProcessResource RemoveStep(String)
+  }
+  class DeploymentPromomotionTenant
+    Octopus.Client.Model.IResource
+    Octopus.Client.Model.IAuditedResource
+  {
+    .ctor()
+    String Name { get; set; }
+    List<DeploymentPromotionTarget> PromoteTo { get; set; }
+  }
+  class DeploymentPromotionTarget
+    Octopus.Client.Model.IResource
+    Octopus.Client.Model.IAuditedResource
+  {
+    .ctor()
+    String Name { get; set; }
+  }
+  class DeploymentResource
+    Octopus.Client.Model.IResource
+    Octopus.Client.Model.IAuditedResource
+  {
+    .ctor()
+    String ChannelId { get; set; }
+    String Comments { get; set; }
+    DateTimeOffset Created { get; set; }
+    String DeploymentProcessId { get; set; }
+    String EnvironmentId { get; set; }
+    Boolean ForcePackageDownload { get; set; }
+    Boolean ForcePackageRedeployment { get; set; }
+    Dictionary<String, String> FormValues { get; set; }
+    String ManifestVariableSetId { get; set; }
+    String Name { get; set; }
+    String ProjectId { get; set; }
+    Nullable<DateTimeOffset> QueueTime { get; set; }
+    String ReleaseId { get; set; }
+    Octopus.Client.Model.ReferenceCollection SkipActions { get; set; }
+    Octopus.Client.Model.ReferenceCollection SpecificMachineIds { get; set; }
+    String TaskId { get; set; }
+    String TenantId { get; set; }
+    Boolean UseGuidedFailure { get; set; }
+  }
+  DeploymentStepCondition
+  {
+      Success = 0
+      Failure = 1
+      Always = 2
+  }
+  class DeploymentStepProperties
+  {
+    .ctor()
+    HealthCheckErrorHandling
+    {
+        TreatExceptionsAsErrors = 0
+        TreatExceptionsAsWarnings = 1
+    }
+    HealthCheckIncludeMachinesInDeployment
+    {
+        DoNotAlterMachines = 0
+        IncludeCheckedMachines = 1
+    }
+    HealthCheckType
+    {
+        FullHealthCheck = 0
+        ConnectionTest = 1
+    }
+  }
+  class DeploymentStepResource
+  {
+    .ctor()
+    List<DeploymentActionResource> Actions { get; }
+    Octopus.Client.Model.DeploymentStepCondition Condition { get; set; }
+    String Id { get; set; }
+    String Name { get; set; }
+    IDictionary<String, PropertyValueResource> Properties { get; }
+    Boolean RequiresPackagesToBeAcquired { get; set; }
+    Octopus.Client.Model.DeploymentStepStartTrigger StartTrigger { get; set; }
+    Octopus.Client.Model.DeploymentActionResource AddOrUpdateAction(String)
+    Octopus.Client.Model.DeploymentActionResource AddOrUpdateManualInterventionAction(String, String)
+    Octopus.Client.Model.DeploymentActionResource AddOrUpdatePackageAction(String, Octopus.Client.Model.PackageResource)
+    Octopus.Client.Model.DeploymentActionResource AddOrUpdateScriptAction(String, Octopus.Client.Model.DeploymentProcess.ScriptAction, Octopus.Client.Model.DeploymentProcess.ScriptTarget)
+    Octopus.Client.Model.DeploymentStepResource ClearActions()
+    Octopus.Client.Model.DeploymentActionResource FindAction(String)
+    Octopus.Client.Model.DeploymentStepResource RemoveAction(String)
+    Octopus.Client.Model.DeploymentStepResource RequirePackagesToBeAcquired(Boolean)
+    Octopus.Client.Model.DeploymentStepResource TargetingRoles(String[])
+    Octopus.Client.Model.DeploymentStepResource WithCondition(Octopus.Client.Model.DeploymentStepCondition)
+    Octopus.Client.Model.DeploymentStepResource WithStartTrigger(Octopus.Client.Model.DeploymentStepStartTrigger)
+  }
+  DeploymentStepStartTrigger
+  {
+      StartAfterPrevious = 0
+      StartWithPrevious = 1
+  }
+  class DeploymentTemplateResource
+    Octopus.Client.Model.IResource
+    Octopus.Client.Model.IAuditedResource
+  {
+    .ctor()
+    String DeploymentNotes { get; set; }
+    Boolean IsDeploymentProcessModified { get; set; }
+    Boolean IsLibraryVariableSetModified { get; set; }
+    Boolean IsVariableSetModified { get; set; }
+    List<DeploymentPromotionTarget> PromoteTo { get; set; }
+    List<DeploymentPromomotionTenant> TenantPromotions { get; set; }
+  }
+  class DeploymentTemplateStep
+  {
+    .ctor()
+    String ActionId { get; set; }
+    String ActionName { get; set; }
+    String ActionNumber { get; set; }
+    Boolean CanBeSkipped { get; set; }
+    Octopus.Client.Model.ReferenceDataItem[] ExcludedMachines { get; set; }
+    Boolean HasNoApplicableMachines { get; set; }
+    String[] MachineNames { get; set; }
+    Octopus.Client.Model.MachineDeploymentPreview[] Machines { get; set; }
+    String[] Roles { get; set; }
+    Octopus.Client.Model.ReferenceDataItem[] UnavailableMachines { get; set; }
+  }
+  DiscoverableEndpointType
+  {
+      TentaclePassive = 0
+      TentacleActive = 1
+      Ssh = 2
+  }
+  class DockerFeedResource
+    Octopus.Client.Model.IResource
+    Octopus.Client.Model.IAuditedResource
+    Octopus.Client.Model.INamedResource
+  {
+    .ctor()
+    String ApiVersion { get; set; }
+    Octopus.Client.Model.FeedType FeedType { get; }
+    String RegistryPath { get; set; }
+  }
+  class DocumentIdFormatException
+    _Exception
+  {
+    .ctor(String)
+  }
+  abstract class DocumentIdParser
+  {
+    static void Split(String, String&, String&)
+  }
+  class EncryptedBytes
+  {
+    .ctor(Byte[], Byte[])
+    Byte[] Ciphertext { get; }
+    Byte[] Salt { get; }
+    static Octopus.Client.Model.EncryptedBytes FromBase64(String)
+    String ToBase64()
+  }
+  class EnvironmentResource
+    Octopus.Client.Model.IResource
+    Octopus.Client.Model.IAuditedResource
+    Octopus.Client.Model.INamedResource
+  {
+    .ctor()
+    String Description { get; set; }
+    String Name { get; set; }
+    Int32 SortOrder { get; set; }
+    Boolean UseGuidedFailure { get; set; }
+  }
+  class EventNotificationSubscription
+  {
+    .ctor()
+    Nullable<DateTimeOffset> EmailDigestLastProcessed { get; set; }
+    TimeSpan EmailFrequencyPeriod { get; set; }
+    Octopus.Client.Model.ReferenceCollection EmailTeams { get; set; }
+    Octopus.Client.Model.EventNotificationSubscriptionFilter Filter { get; set; }
+    Nullable<DateTimeOffset> WebhookLastProcessed { get; set; }
+    Octopus.Client.Model.ReferenceCollection WebhookTeams { get; set; }
+    String WebhookURI { get; set; }
+  }
+  class EventNotificationSubscriptionFilter
+  {
+    .ctor()
+    IList<String> Environments { get; set; }
+    IList<String> EventCategories { get; set; }
+    IList<String> EventGroups { get; set; }
+    IList<String> Projects { get; set; }
+    IList<String> Tags { get; set; }
+    IList<String> Tenants { get; set; }
+    IList<String> Users { get; set; }
+  }
+  class EventReference
+  {
+    .ctor(String, Int32, Int32)
+    Int32 Length { get; }
+    String ReferencedDocumentId { get; }
+    Int32 StartIndex { get; }
+  }
+  class EventResource
+    Octopus.Client.Model.IResource
+    Octopus.Client.Model.IAuditedResource
+  {
+    .ctor()
+    String Category { get; set; }
+    String Comments { get; set; }
+    String Details { get; set; }
+    String IdentityEstablishedWith { get; set; }
+    String Message { get; set; }
+    String MessageHtml { get; set; }
+    List<EventReference> MessageReferences { get; set; }
+    DateTimeOffset Occurred { get; set; }
+    Octopus.Client.Model.ReferenceCollection RelatedDocumentIds { get; set; }
+    String UserId { get; set; }
+    String Username { get; set; }
+  }
+  EventScope
+  {
+      Application = 0
+      Project = 1
+      Release = 2
+      Deployment = 3
+  }
+  class ExternalSecurityGroupResource
+    Octopus.Client.Model.IResource
+    Octopus.Client.Model.IAuditedResource
+  {
+    .ctor()
+    String DisplayName { get; set; }
+  }
+  class FeaturesConfigurationResource
+    Octopus.Client.Model.IResource
+    Octopus.Client.Model.IAuditedResource
+  {
+    .ctor()
+    Boolean IsCommunityActionTemplatesEnabled { get; set; }
+    Boolean IsDockerEnabled { get; set; }
+    Boolean IsMultiTenancyEnabled { get; set; }
+  }
+  class FeedResource
+    Octopus.Client.Model.IResource
+    Octopus.Client.Model.IAuditedResource
+    Octopus.Client.Model.INamedResource
+  {
+    .ctor()
+    Octopus.Client.Model.FeedType FeedType { get; }
+    String FeedUri { get; set; }
+    String Name { get; set; }
+    Octopus.Client.Model.SensitiveValue Password { get; set; }
+    String Username { get; set; }
+  }
+  FeedType
+  {
+      None = 0
+      NuGet = 1
+      Docker = 2
+  }
+  class FileUpload
+  {
+    .ctor()
+    Stream Contents { get; set; }
+    String FileName { get; set; }
+  }
+  abstract class Health
+  {
+    static System.String Name
+    abstract class Arguments
+    {
+      static System.String EnvironmentId
+      static System.String MachineIds
+      static System.String MachineTimeout
+      static System.String Timeout
+    }
+  }
+  HealthCheckErrorHandling
+  {
+      TreatExceptionsAsErrors = 0
+      TreatExceptionsAsWarnings = 1
+  }
+  HealthCheckIncludeMachinesInDeployment
+  {
+      DoNotAlterMachines = 0
+      IncludeCheckedMachines = 1
+  }
+  HealthCheckType
+  {
+      FullHealthCheck = 0
+      ConnectionTest = 1
+  }
+  class Href
+    IEquatable<Href>
+  {
+    .ctor(String)
+    String AsString()
+    Boolean Equals(Octopus.Client.Model.Href)
+    Boolean Equals(Object)
+    Int32 GetHashCode()
+    String ToString()
+  }
+  interface IAuditedResource
+  {
+    String LastModifiedBy { get; set; }
+    Nullable<DateTimeOffset> LastModifiedOn { get; set; }
+  }
+  interface INamedResource
+  {
+    String Name { get; }
+  }
+  class InterruptionResource
+    Octopus.Client.Model.IResource
+    Octopus.Client.Model.IAuditedResource
+  {
+    .ctor()
+    Boolean CanTakeResponsibility { get; set; }
+    String CorrelationId { get; set; }
+    DateTimeOffset Created { get; set; }
+    Octopus.Client.Model.Forms.Form Form { get; set; }
+    Boolean HasResponsibility { get; set; }
+    Boolean IsPending { get; set; }
+    Octopus.Client.Model.ReferenceCollection RelatedDocumentIds { get; set; }
+    Octopus.Client.Model.ReferenceCollection ResponsibleTeamIds { get; set; }
+    String ResponsibleUserId { get; set; }
+    String TaskId { get; set; }
+    String Title { get; set; }
+  }
+  class InvitationResource
+    Octopus.Client.Model.IResource
+    Octopus.Client.Model.IAuditedResource
+  {
+    .ctor()
+    Octopus.Client.Model.ReferenceCollection AddToTeamIds { get; set; }
+    DateTimeOffset Expires { get; set; }
+    String InvitationCode { get; set; }
+  }
+  interface IResource
+  {
+    String Id { get; }
+    Octopus.Client.Model.LinkCollection Links { get; set; }
+  }
+  interface IVariableTemplateContainer
+  {
+    List<ActionTemplateParameterResource> Templates { get; }
+  }
+  interface IVariableTemplateContainerEditor`1
+  {
+    Octopus.Client.Model.TContainer AddOrUpdateMultiLineTextTemplate(String, String)
+    Octopus.Client.Model.TContainer AddOrUpdateMultiLineTextTemplate(String, String, String, String)
+    Octopus.Client.Model.TContainer AddOrUpdateSelectTemplate(String, String, IDictionary<String, String>)
+    Octopus.Client.Model.TContainer AddOrUpdateSelectTemplate(String, String, IDictionary<String, String>, String, String)
+    Octopus.Client.Model.TContainer AddOrUpdateSensitiveTemplate(String, String)
+    Octopus.Client.Model.TContainer AddOrUpdateSensitiveTemplate(String, String, String, String)
+    Octopus.Client.Model.TContainer AddOrUpdateSingleLineTextTemplate(String, String)
+    Octopus.Client.Model.TContainer AddOrUpdateSingleLineTextTemplate(String, String, String, String)
+    Octopus.Client.Model.TContainer AddOrUpdateVariableTemplate(String, String, IDictionary<String, String>)
+    Octopus.Client.Model.TContainer AddOrUpdateVariableTemplate(String, String, IDictionary<String, String>, String, String)
+    Octopus.Client.Model.TContainer Clear()
+  }
+  class Library
+  {
+    .ctor(String)
+    String LibraryVariableSetId { get; }
+    String LibraryVariableSetName { get; set; }
+    Octopus.Client.Model.LinkCollection Links { get; set; }
+    List<ActionTemplateParameterResource> Templates { get; set; }
+    Dictionary<String, PropertyValueResource> Variables { get; set; }
+  }
+  class LibraryVariableSetResource
+    Octopus.Client.Model.IResource
+    Octopus.Client.Model.IAuditedResource
+    Octopus.Client.Model.INamedResource
+    Octopus.Client.Model.IVariableTemplateContainer
+    Octopus.Client.Model.IVariableTemplateContainerEditor<LibraryVariableSetResource>
+  {
+    .ctor()
+    Octopus.Client.Model.VariableSetContentType ContentType { get; set; }
+    String Description { get; set; }
+    String Name { get; set; }
+    List<ActionTemplateParameterResource> Templates { get; set; }
+    String VariableSetId { get; set; }
+    Octopus.Client.Model.LibraryVariableSetResource AddOrUpdateMultiLineTextTemplate(String, String)
+    Octopus.Client.Model.LibraryVariableSetResource AddOrUpdateMultiLineTextTemplate(String, String, String, String)
+    Octopus.Client.Model.LibraryVariableSetResource AddOrUpdateSelectTemplate(String, String, IDictionary<String, String>)
+    Octopus.Client.Model.LibraryVariableSetResource AddOrUpdateSelectTemplate(String, String, IDictionary<String, String>, String, String)
+    Octopus.Client.Model.LibraryVariableSetResource AddOrUpdateSensitiveTemplate(String, String)
+    Octopus.Client.Model.LibraryVariableSetResource AddOrUpdateSensitiveTemplate(String, String, String, String)
+    Octopus.Client.Model.LibraryVariableSetResource AddOrUpdateSingleLineTextTemplate(String, String)
+    Octopus.Client.Model.LibraryVariableSetResource AddOrUpdateSingleLineTextTemplate(String, String, String, String)
+    Octopus.Client.Model.LibraryVariableSetResource AddOrUpdateVariableTemplate(String, String, IDictionary<String, String>)
+    Octopus.Client.Model.LibraryVariableSetResource AddOrUpdateVariableTemplate(String, String, IDictionary<String, String>, String, String)
+    Octopus.Client.Model.LibraryVariableSetResource Clear()
+  }
+  class LicenseResource
+    Octopus.Client.Model.IResource
+    Octopus.Client.Model.IAuditedResource
+  {
+    .ctor()
+    Boolean IsCompliant { get; set; }
+    String LicenseText { get; set; }
+    String NoncomplianceReason { get; set; }
+    Boolean UseFreeVersion { get; set; }
+  }
+  class LifecycleProgressionResource
+    Octopus.Client.Model.IResource
+    Octopus.Client.Model.IAuditedResource
+  {
+    .ctor()
+    Octopus.Client.Model.ReferenceCollection NextDeployments { get; set; }
+    Int32 NextDeploymentsMinimumRequired { get; set; }
+    List<PhaseProgressionResource> Phases { get; set; }
+  }
+  class LifecycleResource
+    Octopus.Client.Model.IResource
+    Octopus.Client.Model.IAuditedResource
+    Octopus.Client.Model.INamedResource
+  {
+    .ctor()
+    String Description { get; set; }
+    String Name { get; set; }
+    IList<PhaseResource> Phases { get; }
+    Octopus.Client.Model.RetentionPeriod ReleaseRetentionPolicy { get; set; }
+    Octopus.Client.Model.RetentionPeriod TentacleRetentionPolicy { get; set; }
+    Octopus.Client.Model.PhaseResource AddOrUpdatePhase(String)
+    Octopus.Client.Model.LifecycleResource Clear()
+    Octopus.Client.Model.PhaseResource FindPhase(String)
+    Octopus.Client.Model.LifecycleResource RemovePhase(String)
+    Octopus.Client.Model.LifecycleResource WithReleaseRetentionPolicy(Octopus.Client.Model.RetentionPeriod)
+    Octopus.Client.Model.LifecycleResource WithTentacleRetentionPolicy(Octopus.Client.Model.RetentionPeriod)
+  }
+  class LinkCollection
+    IDictionary<String, Href>
+    ICollection<KeyValuePair<String, Href>>
+    IEnumerable<KeyValuePair<String, Href>>
+    IEnumerable
+    IDictionary
+    ICollection
+    IReadOnlyDictionary<String, Href>
+    IReadOnlyCollection<KeyValuePair<String, Href>>
+  {
+    .ctor()
+    Octopus.Client.Model.LinkCollection Add(String, Octopus.Client.Model.Href)
+    static Octopus.Client.Model.LinkCollection Self(Octopus.Client.Model.Href)
+  }
+  class LoginCommand
+  {
+    .ctor()
+    String Password { get; set; }
+    Boolean RememberMe { get; set; }
+    String Username { get; set; }
+  }
+  class MachineCleanupPolicy
+  {
+    .ctor()
+    Octopus.Client.Model.DeleteMachinesBehavior DeleteMachinesBehavior { get; set; }
+    TimeSpan DeleteMachinesElapsedTimeSpan { get; set; }
+  }
+  class MachineConnectionStatus
+    Octopus.Client.Model.IResource
+    Octopus.Client.Model.IAuditedResource
+  {
+    .ctor()
+    String CurrentTentacleVersion { get; set; }
+    DateTimeOffset LastChecked { get; set; }
+    List<ActivityLogElement> Logs { get; set; }
+    String MachineId { get; set; }
+    String Status { get; set; }
+  }
+  MachineConnectivityBehavior
+  {
+      ExpectedToBeOnline = 0
+      MayBeOfflineAndCanBeSkipped = 1
+  }
+  class MachineConnectivityPolicy
+  {
+    .ctor()
+    Octopus.Client.Model.MachineConnectivityBehavior MachineConnectivityBehavior { get; set; }
+  }
+  class MachineDeploymentPreview
+  {
+    .ctor()
+    Boolean HasLatestCalamari { get; set; }
+    String Id { get; set; }
+    String Name { get; set; }
+  }
+  class MachineHealthCheckPolicy
+  {
+    .ctor()
+    .ctor(Octopus.Client.Model.MachineScriptPolicy, Octopus.Client.Model.MachineScriptPolicy)
+    TimeSpan HealthCheckInterval { get; set; }
+    Octopus.Client.Model.MachineScriptPolicy SshEndpointHealthCheckPolicy { get; set; }
+    Octopus.Client.Model.MachineScriptPolicy TentacleEndpointHealthCheckPolicy { get; set; }
+  }
+  MachineModelHealthStatus
+  {
+      Healthy = 0
+      Unavailable = 1
+      Unknown = 2
+      HasWarnings = 3
+      Unhealthy = 4
+  }
+  MachineModelStatus
+  {
+      Online = 0
+      Offline = 1
+      Unknown = 2
+      NeedsUpgrade = 3
+      CalamariNeedsUpgrade = 4
+      Disabled = 5
+  }
+  class MachinePolicyResource
+    Octopus.Client.Model.IResource
+    Octopus.Client.Model.IAuditedResource
+    Octopus.Client.Model.INamedResource
+  {
+    .ctor()
+    String Description { get; set; }
+    Boolean IsDefault { get; set; }
+    Octopus.Client.Model.MachineCleanupPolicy MachineCleanupPolicy { get; set; }
+    Octopus.Client.Model.MachineConnectivityPolicy MachineConnectivityPolicy { get; set; }
+    Octopus.Client.Model.MachineHealthCheckPolicy MachineHealthCheckPolicy { get; set; }
+    Octopus.Client.Model.MachineUpdatePolicy MachineUpdatePolicy { get; set; }
+    String Name { get; set; }
+  }
+  class MachinePollingConversation
+  {
+    .ctor()
+    String InitialMessageDescription { get; set; }
+    Guid InitialMessageId { get; set; }
+    DateTime StartedAtUtc { get; set; }
+  }
+  class MachineResource
+    Octopus.Client.Model.IResource
+    Octopus.Client.Model.IAuditedResource
+    Octopus.Client.Model.INamedResource
+  {
+    .ctor()
+    Octopus.Client.Model.Endpoints.EndpointResource Endpoint { get; set; }
+    Octopus.Client.Model.ReferenceCollection EnvironmentIds { get; set; }
+    Boolean HasLatestCalamari { get; set; }
+    Octopus.Client.Model.MachineModelHealthStatus HealthStatus { get; set; }
+    Boolean IsDisabled { get; set; }
+    Boolean IsInProcess { get; set; }
+    String MachinePolicyId { get; set; }
+    String Name { get; set; }
+    Octopus.Client.Model.ReferenceCollection Roles { get; set; }
+    Octopus.Client.Model.MachineModelStatus Status { get; set; }
+    String StatusSummary { get; set; }
+    Octopus.Client.Model.ReferenceCollection TenantIds { get; set; }
+    Octopus.Client.Model.ReferenceCollection TenantTags { get; set; }
+    String Thumbprint { get; set; }
+    String Uri { get; set; }
+    Octopus.Client.Model.MachineResource AddOrUpdateEnvironments(Octopus.Client.Model.EnvironmentResource[])
+    Octopus.Client.Model.MachineResource AddOrUpdateRoles(String[])
+    Octopus.Client.Model.MachineResource AddOrUpdateTenants(Octopus.Client.Model.TenantResource[])
+    Octopus.Client.Model.MachineResource AddOrUpdateTenantTags(Octopus.Client.Model.TagResource[])
+    Octopus.Client.Model.MachineResource ClearEnvironments()
+    Octopus.Client.Model.MachineResource ClearRoles()
+    Octopus.Client.Model.MachineResource ClearTenants()
+    Octopus.Client.Model.MachineResource ClearTenantTags()
+    Octopus.Client.Model.MachineResource RemoveEnvironment(Octopus.Client.Model.EnvironmentResource)
+    Octopus.Client.Model.MachineResource RemoveRole(String)
+    Octopus.Client.Model.MachineResource RemoveTenant(Octopus.Client.Model.TenantResource)
+    Octopus.Client.Model.MachineResource RemoveTenantTag(Octopus.Client.Model.TagResource)
+  }
+  class MachineScriptPolicy
+  {
+    .ctor()
+    Octopus.Client.Model.MachineScriptPolicyRunType RunType { get; set; }
+    String ScriptBody { get; set; }
+  }
+  MachineScriptPolicyRunType
+  {
+      InheritFromDefault = 0
+      Inline = 1
+  }
+  class MachineUpdatePolicy
+  {
+    .ctor()
+    Octopus.Client.Model.CalamariUpdateBehavior CalamariUpdateBehavior { get; set; }
+    Octopus.Client.Model.TentacleUpdateBehavior TentacleUpdateBehavior { get; set; }
+  }
+  class MaintenanceConfigurationResource
+    Octopus.Client.Model.IResource
+    Octopus.Client.Model.IAuditedResource
+  {
+    .ctor()
+    Boolean IsInMaintenanceMode { get; set; }
+  }
+  class MissingVariableResource
+  {
+    .ctor()
+    String EnvironmentId { get; set; }
+    String LibraryVariableSetId { get; set; }
+    Octopus.Client.Model.LinkCollection Links { get; set; }
+    String ProjectId { get; set; }
+    String VariableTemplateId { get; set; }
+    String VariableTemplateName { get; set; }
+  }
+  class NamedReferenceItem
+  {
+    .ctor()
+    String DisplayName { get; set; }
+    String Id { get; set; }
+  }
+  class NamedReferenceItemCollection
+    IList<NamedReferenceItem>
+    ICollection<NamedReferenceItem>
+    IEnumerable<NamedReferenceItem>
+    IEnumerable
+    IList
+    ICollection
+    IReadOnlyList<NamedReferenceItem>
+    IReadOnlyCollection<NamedReferenceItem>
+  {
+    .ctor()
+  }
+  class NormalizeAttribute
+    _Attribute
+  {
+    .ctor()
+  }
+  class NotDocumentReferenceAttribute
+    _Attribute
+  {
+    .ctor()
+  }
+  class NotReadableAttribute
+    _Attribute
+  {
+    .ctor()
+  }
+  class NuGetFeedResource
+    Octopus.Client.Model.IResource
+    Octopus.Client.Model.IAuditedResource
+    Octopus.Client.Model.INamedResource
+  {
+    .ctor()
+    Octopus.Client.Model.FeedType FeedType { get; }
+  }
+  class NumericReportData
+  {
+    .ctor()
+    String[] Labels { get; set; }
+    Octopus.Client.Model.NumericReportSeries[] Series { get; set; }
+  }
+  class NumericReportSeries
+  {
+    .ctor()
+    Double[] Data { get; set; }
+    String Label { get; set; }
+  }
+  class OctopusServerNodeResource
+    Octopus.Client.Model.IResource
+    Octopus.Client.Model.IAuditedResource
+    Octopus.Client.Model.INamedResource
+  {
+    .ctor()
+    Boolean IsInMaintenanceMode { get; set; }
+    Boolean IsOffline { get; set; }
+    String LastSeen { get; set; }
+    Int32 MaxConcurrentTasks { get; set; }
+    String Name { get; set; }
+    String Rank { get; set; }
+  }
+  class PackageFromBuiltInFeedResource
+    Octopus.Client.Model.IResource
+    Octopus.Client.Model.IAuditedResource
+  {
+    .ctor()
+    Nullable<Int64> PackageSizeBytes { get; set; }
+  }
+  class PackageResource
+    Octopus.Client.Model.IResource
+    Octopus.Client.Model.IAuditedResource
+  {
+    .ctor()
+    String Description { get; set; }
+    String FeedId { get; set; }
+    String FileExtension { get; set; }
+    String NuGetFeedId { get; set; }
+    String NuGetPackageId { get; set; }
+    String PackageId { get; set; }
+    String Published { get; set; }
+    String ReleaseNotes { get; set; }
+    String Summary { get; set; }
+    String Title { get; set; }
+    String Version { get; set; }
+  }
+  Permission
+  {
+      None = 0
+      AdministerSystem = 1
+      ProjectEdit = 2
+      ProjectView = 3
+      ProjectCreate = 4
+      ProjectDelete = 5
+      ProcessView = 6
+      ProcessEdit = 7
+      VariableEdit = 8
+      VariableEditUnscoped = 9
+      VariableView = 10
+      VariableViewUnscoped = 11
+      ReleaseCreate = 12
+      ReleaseView = 13
+      ReleaseEdit = 14
+      ReleaseDelete = 15
+      DefectReport = 16
+      DefectResolve = 17
+      DeploymentCreate = 18
+      DeploymentDelete = 19
+      DeploymentView = 20
+      EnvironmentView = 21
+      EnvironmentCreate = 22
+      EnvironmentEdit = 23
+      EnvironmentDelete = 24
+      MachineCreate = 25
+      MachineEdit = 26
+      MachineView = 27
+      MachineDelete = 28
+      ArtifactView = 29
+      ArtifactCreate = 30
+      ArtifactEdit = 31
+      ArtifactDelete = 32
+      FeedView = 33
+      EventView = 34
+      LibraryVariableSetView = 35
+      LibraryVariableSetCreate = 36
+      LibraryVariableSetEdit = 37
+      LibraryVariableSetDelete = 38
+      ProjectGroupView = 39
+      ProjectGroupCreate = 40
+      ProjectGroupEdit = 41
+      ProjectGroupDelete = 42
+      TeamCreate = 43
+      TeamView = 44
+      TeamEdit = 45
+      TeamDelete = 46
+      UserView = 47
+      UserInvite = 48
+      UserRoleView = 49
+      UserRoleEdit = 50
+      TaskView = 51
+      TaskViewLog = 52
+      TaskCreate = 53
+      TaskCancel = 54
+      InterruptionView = 55
+      InterruptionSubmit = 56
+      InterruptionViewSubmitResponsible = 57
+      BuiltInFeedPush = 58
+      BuiltInFeedAdminister = 59
+      BuiltInFeedDownload = 60
+      ActionTemplateView = 61
+      ActionTemplateCreate = 62
+      ActionTemplateEdit = 63
+      ActionTemplateDelete = 64
+      LifecycleCreate = 65
+      LifecycleView = 66
+      LifecycleEdit = 67
+      LifecycleDelete = 68
+      AccountView = 69
+      AccountEdit = 70
+      AccountCreate = 71
+      AccountDelete = 72
+      AuditView = 73
+      TenantCreate = 74
+      TenantEdit = 75
+      TenantView = 76
+      TenantDelete = 77
+      TagSetCreate = 78
+      TagSetEdit = 79
+      TagSetDelete = 80
+      MachinePolicyCreate = 81
+      MachinePolicyView = 82
+      MachinePolicyEdit = 83
+      MachinePolicyDelete = 84
+      ProxyCreate = 85
+      ProxyView = 86
+      ProxyEdit = 87
+      ProxyDelete = 88
+      SubscriptionCreate = 89
+      SubscriptionView = 90
+      SubscriptionEdit = 91
+      SubscriptionDelete = 92
+  }
+  class PermissionDescription
+  {
+    .ctor()
+    String Description { get; set; }
+    String[] SupportedRestrictions { get; set; }
+  }
+  abstract class PermissionScope
+  {
+    static System.String Environments
+    static System.String Projects
+    static System.String Tenants
+  }
+  class PhaseDeploymentResource
+  {
+    .ctor()
+    Octopus.Client.Model.DeploymentResource Deployment { get; set; }
+    Octopus.Client.Model.TaskResource Task { get; set; }
+  }
+  PhaseProgress
+  {
+      Pending = 0
+      Current = 1
+      Complete = 2
+  }
+  class PhaseProgressionResource
+  {
+    .ctor()
+    Octopus.Client.Model.ReferenceCollection AutomaticDeploymentTargets { get; set; }
+    Boolean Blocked { get; set; }
+    List<PhaseDeploymentResource> Deployments { get; set; }
+    String Id { get; set; }
+    Int32 MinimumEnvironmentsBeforePromotion { get; set; }
+    String Name { get; set; }
+    Octopus.Client.Model.ReferenceCollection OptionalDeploymentTargets { get; set; }
+    Octopus.Client.Model.PhaseProgress Progress { get; set; }
+  }
+  class PhaseResource
+  {
+    .ctor()
+    Octopus.Client.Model.ReferenceCollection AutomaticDeploymentTargets { get; set; }
+    String Id { get; set; }
+    Int32 MinimumEnvironmentsBeforePromotion { get; set; }
+    String Name { get; set; }
+    Octopus.Client.Model.ReferenceCollection OptionalDeploymentTargets { get; set; }
+    Octopus.Client.Model.RetentionPeriod ReleaseRetentionPolicy { get; set; }
+    Octopus.Client.Model.RetentionPeriod TentacleRetentionPolicy { get; set; }
+    Octopus.Client.Model.PhaseResource Clear()
+    Octopus.Client.Model.PhaseResource WithAutomaticDeploymentTargets(Octopus.Client.Model.EnvironmentResource[])
+    Octopus.Client.Model.PhaseResource WithMinimumEnvironmentsBeforePromotion(Int32)
+    Octopus.Client.Model.PhaseResource WithOptionalDeploymentTargets(Octopus.Client.Model.EnvironmentResource[])
+    Octopus.Client.Model.PhaseResource WithReleaseRetentionPolicy(Octopus.Client.Model.RetentionPeriod)
+    Octopus.Client.Model.PhaseResource WithTentacleRetentionPolicy(Octopus.Client.Model.RetentionPeriod)
+  }
+  class ProgressionResource
+    Octopus.Client.Model.IResource
+    Octopus.Client.Model.IAuditedResource
+  {
+    .ctor()
+    Dictionary<String, IEnumerable<ReferenceDataItem>> ChannelEnvironments { get; set; }
+    List<ReferenceDataItem> Environments { get; set; }
+    List<ReleaseProgressionResource> Releases { get; set; }
+  }
+  class Project
+  {
+    .ctor(String)
+    Octopus.Client.Model.LinkCollection Links { get; set; }
+    String ProjectId { get; }
+    String ProjectName { get; set; }
+    List<ActionTemplateParameterResource> Templates { get; set; }
+    Dictionary<String, Dictionary<String, PropertyValueResource>> Variables { get; set; }
+  }
+  class ProjectConnectivityPolicy
+  {
+    .ctor()
+    Octopus.Client.Model.SkipMachineBehavior SkipMachineBehavior { get; set; }
+    Octopus.Client.Model.ReferenceCollection TargetRoles { get; set; }
+  }
+  class ProjectGroupResource
+    Octopus.Client.Model.IResource
+    Octopus.Client.Model.IAuditedResource
+    Octopus.Client.Model.INamedResource
+  {
+    .ctor()
+    String Description { get; set; }
+    Octopus.Client.Model.ReferenceCollection EnvironmentIds { get; set; }
+    String Name { get; set; }
+    String RetentionPolicyId { get; set; }
+  }
+  class ProjectResource
+    Octopus.Client.Model.IResource
+    Octopus.Client.Model.IAuditedResource
+    Octopus.Client.Model.INamedResource
+    Octopus.Client.Model.IVariableTemplateContainer
+    Octopus.Client.Model.IVariableTemplateContainerEditor<ProjectResource>
+  {
+    .ctor()
+    .ctor(String, String, String)
+    Boolean AutoCreateRelease { get; set; }
+    ISet<AutoDeployReleaseOverrideResource> AutoDeployReleaseOverrides { get; }
+    Boolean DefaultToSkipIfAlreadyInstalled { get; set; }
+    String DeploymentProcessId { get; set; }
+    String Description { get; set; }
+    List<String> IncludedLibraryVariableSetIds { get; set; }
+    Boolean IsDisabled { get; set; }
+    String LifecycleId { get; set; }
+    String Name { get; set; }
+    Octopus.Client.Model.ProjectConnectivityPolicy ProjectConnectivityPolicy { get; set; }
+    String ProjectGroupId { get; set; }
+    Octopus.Client.Model.ReleaseCreationStrategyResource ReleaseCreationStrategy { get; set; }
+    String Slug { get; set; }
+    List<ActionTemplateParameterResource> Templates { get; set; }
+    Octopus.Client.Model.ProjectTenantedDeploymentMode TenantedDeploymentMode { get; set; }
+    String VariableSetId { get; set; }
+    Octopus.Client.Model.VersioningStrategyResource VersioningStrategy { get; set; }
+    void AddAutoDeployReleaseOverride(Octopus.Client.Model.EnvironmentResource, Octopus.Client.Model.ReleaseResource)
+    void AddAutoDeployReleaseOverride(Octopus.Client.Model.EnvironmentResource, Octopus.Client.Model.TenantResource, Octopus.Client.Model.ReleaseResource)
+    Octopus.Client.Model.ProjectResource AddOrUpdateMultiLineTextTemplate(String, String)
+    Octopus.Client.Model.ProjectResource AddOrUpdateMultiLineTextTemplate(String, String, String, String)
+    Octopus.Client.Model.ProjectResource AddOrUpdateSelectTemplate(String, String, IDictionary<String, String>)
+    Octopus.Client.Model.ProjectResource AddOrUpdateSelectTemplate(String, String, IDictionary<String, String>, String, String)
+    Octopus.Client.Model.ProjectResource AddOrUpdateSensitiveTemplate(String, String)
+    Octopus.Client.Model.ProjectResource AddOrUpdateSensitiveTemplate(String, String, String, String)
+    Octopus.Client.Model.ProjectResource AddOrUpdateSingleLineTextTemplate(String, String)
+    Octopus.Client.Model.ProjectResource AddOrUpdateSingleLineTextTemplate(String, String, String, String)
+    Octopus.Client.Model.ProjectResource AddOrUpdateVariableTemplate(String, String, IDictionary<String, String>, String, String)
+    Octopus.Client.Model.ProjectResource AddOrUpdateVariableTemplate(String, String, IDictionary<String, String>)
+    Octopus.Client.Model.ProjectResource Clear()
+    Octopus.Client.Model.ProjectResource IncludingLibraryVariableSets(Octopus.Client.Model.LibraryVariableSetResource[])
+  }
+  ProjectTenantedDeploymentMode
+  {
+      Untenanted = 0
+      TenantedOrUntenanted = 1
+      Tenanted = 2
+  }
+  ProjectTriggerConditionEvent
+  {
+      NewDeploymentTargetBecomesAvailable = 0
+      ExistingDeploymentTargetChangesState = 1
+  }
+  class ProjectTriggerResource
+    Octopus.Client.Model.IResource
+    Octopus.Client.Model.IAuditedResource
+    Octopus.Client.Model.INamedResource
+  {
+    .ctor()
+    String Name { get; set; }
+    String ProjectId { get; set; }
+    IDictionary<String, PropertyValueResource> Properties { get; }
+    Octopus.Client.Model.ProjectTriggerType Type { get; set; }
+  }
+  ProjectTriggerType
+  {
+      DeploymentTarget = 0
+  }
+  class PropertyValueJsonConverter
+  {
+    .ctor()
+    Boolean CanConvert(Type)
+    Object ReadJson(JsonReader, Type, Object, JsonSerializer)
+    void WriteJson(JsonWriter, Object, JsonSerializer)
+  }
+  class PropertyValueResource
+  {
+    .ctor(String)
+    .ctor(String, Boolean)
+    .ctor(Octopus.Client.Model.SensitiveValue)
+    Boolean IsSensitive { get; }
+    Octopus.Client.Model.SensitiveValue SensitiveValue { get; }
+    String Value { get; }
+    class PropertyValueJsonConverter
+    {
+      .ctor()
+      Boolean CanConvert(Type)
+      Object ReadJson(JsonReader, Type, Object, JsonSerializer)
+      void WriteJson(JsonWriter, Object, JsonSerializer)
+    }
+  }
+  class ProxyResource
+    Octopus.Client.Model.IResource
+    Octopus.Client.Model.IAuditedResource
+    Octopus.Client.Model.INamedResource
+  {
+    .ctor()
+    String Host { get; set; }
+    String Name { get; set; }
+    Octopus.Client.Model.SensitiveValue Password { get; set; }
+    Int32 Port { get; set; }
+    String ProxyType { get; set; }
+    String Username { get; set; }
+  }
+  class ReferenceCollection
+    ICollection<String>
+    IEnumerable<String>
+    IEnumerable
+    ISet<String>
+    IReadOnlyCollection<String>
+  {
+    .ctor()
+    .ctor(String)
+    .ctor(IEnumerable<String>)
+    Octopus.Client.Model.ReferenceCollection Clone()
+    static Octopus.Client.Model.ReferenceCollection One(String)
+    void ReplaceAll(IEnumerable<String>)
+    String ToString()
+  }
+  class ReferenceDataItem
+  {
+    .ctor(String, String)
+    String Id { get; set; }
+    String Name { get; set; }
+  }
+  class RegisterCommand
+    Octopus.Client.Model.IResource
+    Octopus.Client.Model.IAuditedResource
+  {
+    .ctor()
+    String InvitationCode { get; set; }
+  }
+  class ReleaseCreationStrategyResource
+  {
+    .ctor()
+    String ChannelId { get; set; }
+    String ReleaseCreationPackageStepId { get; set; }
+  }
+  class ReleaseProgressionResource
+  {
+    .ctor()
+    Octopus.Client.Model.ChannelResource Channel { get; set; }
+    Dictionary<String, IOrderedEnumerable<DashboardItemResource>> Deployments { get; set; }
+    Boolean HasUnresolvedDefect { get; set; }
+    Octopus.Client.Model.ReferenceCollection NextDeployments { get; set; }
+    Octopus.Client.Model.ReleaseResource Release { get; set; }
+    Octopus.Client.Model.RetentionPeriod ReleaseRetentionPeriod { get; set; }
+    Octopus.Client.Model.RetentionPeriod TentacleRetentionPeriod { get; set; }
+  }
+  class ReleaseResource
+    Octopus.Client.Model.IResource
+    Octopus.Client.Model.IAuditedResource
+  {
+    .ctor()
+    .ctor(String, String, String)
+    DateTimeOffset Assembled { get; set; }
+    String ChannelId { get; set; }
+    List<String> LibraryVariableSetSnapshotIds { get; set; }
+    String ProjectDeploymentProcessSnapshotId { get; set; }
+    String ProjectId { get; set; }
+    String ProjectVariableSetSnapshotId { get; set; }
+    String ReleaseNotes { get; set; }
+    List<SelectedPackage> SelectedPackages { get; set; }
+  }
+  class ReleaseSummaryResource
+    Octopus.Client.Model.IResource
+    Octopus.Client.Model.IAuditedResource
+  {
+    .ctor()
+    .ctor(String, String)
+    String Version { get; set; }
+  }
+  class ReleaseTemplatePackage
+  {
+    .ctor()
+    String FeedId { get; set; }
+    String FeedName { get; set; }
+    Boolean IsResolvable { get; set; }
+    String NuGetFeedId { get; set; }
+    String NuGetFeedName { get; set; }
+    String NuGetPackageId { get; set; }
+    String PackageId { get; set; }
+    String StepName { get; set; }
+    String VersionSelectedLastRelease { get; set; }
+  }
+  class ReleaseTemplateResource
+    Octopus.Client.Model.IResource
+    Octopus.Client.Model.IAuditedResource
+  {
+    .ctor()
+    String DeploymentProcessId { get; set; }
+    String LastReleaseVersion { get; set; }
+    String NextVersionIncrement { get; set; }
+    IList<ReleaseTemplatePackage> Packages { get; set; }
+    String VersioningPackageStepName { get; set; }
+  }
+  class ReportDeploymentCountOverTimeResource
+    Octopus.Client.Model.IResource
+    Octopus.Client.Model.IAuditedResource
+  {
+    .ctor()
+    String ProjectId { get; set; }
+    Octopus.Client.Model.NumericReportData ReportData { get; set; }
+  }
+  abstract class Resource
+    Octopus.Client.Model.IResource
+    Octopus.Client.Model.IAuditedResource
+  {
+    String Id { get; set; }
+    String LastModifiedBy { get; set; }
+    Nullable<DateTimeOffset> LastModifiedOn { get; set; }
+    Octopus.Client.Model.LinkCollection Links { get; set; }
+    Boolean HasLink(String)
+    String Link(String)
+  }
+  class ResourceCollection`1
+    Octopus.Client.Model.IResource
+    Octopus.Client.Model.IAuditedResource
+  {
+    .ctor(IEnumerable<TResource>, Octopus.Client.Model.LinkCollection)
+    Boolean IsStale { get; set; }
+    IList<TResource> Items { get; set; }
+    Int32 ItemsPerPage { get; set; }
+    String ItemType { get; }
+    Int32 TotalResults { get; set; }
+  }
+  abstract class Retention
+  {
+    static System.String Name
+  }
+  class RetentionPeriod
+    IEquatable<RetentionPeriod>
+  {
+    .ctor(Int32, Octopus.Client.Model.RetentionUnit)
+    Int32 QuantityToKeep { get; }
+    Boolean ShouldKeepForever { get; }
+    Octopus.Client.Model.RetentionUnit Unit { get; }
+    Boolean Equals(Octopus.Client.Model.RetentionPeriod)
+    Boolean Equals(Object)
+    Int32 GetHashCode()
+    static Octopus.Client.Model.RetentionPeriod KeepForever()
+    String ToString()
+  }
+  class RetentionPolicyResource
+    Octopus.Client.Model.IResource
+    Octopus.Client.Model.IAuditedResource
+    Octopus.Client.Model.INamedResource
+  {
+    .ctor()
+    Octopus.Client.Model.RetentionPeriod DeployedReleases { get; set; }
+    Boolean IsReadOnly { get; set; }
+    String Name { get; set; }
+    Octopus.Client.Model.RetentionPeriod TentacleDeployments { get; set; }
+    Octopus.Client.Model.RetentionPeriod UndeployedReleases { get; set; }
+  }
+  RetentionUnit
+  {
+      Days = 0
+      Items = 1
+  }
+  class RootResource
+    Octopus.Client.Model.IResource
+    Octopus.Client.Model.IAuditedResource
+  {
+    .ctor()
+    String ApiVersion { get; set; }
+    String Application { get; set; }
+    Boolean FormsLoginEnabled { get; set; }
+    Boolean GuestLoginEnabled { get; set; }
+    Boolean IsEarlyAccessProgram { get; set; }
+    String Version { get; set; }
+  }
+  ScopeField
+  {
+      Project = 0
+      Environment = 1
+      Machine = 2
+      Role = 3
+      TargetRole = 4
+      Action = 5
+      User = 6
+      Private = 7
+      Channel = 8
+      TenantTag = 9
+      Tenant = 10
+  }
+  class ScopeSpecification
+    IDictionary<ScopeField, ScopeValue>
+    ICollection<KeyValuePair<ScopeField, ScopeValue>>
+    IEnumerable<KeyValuePair<ScopeField, ScopeValue>>
+    IEnumerable
+    IDictionary
+    ICollection
+    IReadOnlyDictionary<ScopeField, ScopeValue>
+    IReadOnlyCollection<KeyValuePair<ScopeField, ScopeValue>>
+    IEquatable<ScopeSpecification>
+  {
+    .ctor()
+    Octopus.Client.Model.ScopeSpecification Clone()
+    Boolean Equals(Octopus.Client.Model.ScopeSpecification)
+    Int32 GetHashCode()
+    Int32 Rank()
+    String ToString()
+  }
+  class ScopeValue
+    ICollection<String>
+    IEnumerable<String>
+    IEnumerable
+    ISet<String>
+    IReadOnlyCollection<String>
+  {
+    .ctor()
+    .ctor(String)
+    .ctor(String, String[])
+    .ctor(IEnumerable<String>)
+  }
+  class ScriptConsoleSupportedAttribute
+    _Attribute
+  {
+    .ctor()
+  }
+  ScriptSyntax
+  {
+      PowerShell = 0
+      Bash = 1
+      CSharp = 2
+      FSharp = 3
+  }
+  abstract class ScriptSyntaxExtension
+  {
+    static String GetExtension(Octopus.Client.Model.ScriptSyntax)
+  }
+  class ScriptSyntaxMeta
+  {
+    static Octopus.Client.Model.ScriptSyntaxMeta[] All
+    static Octopus.Client.Model.ScriptSyntaxMeta Bash
+    static Octopus.Client.Model.ScriptSyntaxMeta CSharp
+    System.String Extension
+    System.String Name
+    static Octopus.Client.Model.ScriptSyntaxMeta PowerShell
+    Octopus.Client.Model.ScriptSyntax ScriptSyntax
+    static Octopus.Client.Model.ScriptSyntaxMeta FromExtension(String)
+    static Octopus.Client.Model.ScriptSyntaxMeta FromName(String)
+  }
+  class SelectedPackage
+  {
+    .ctor()
+    .ctor(String, String)
+    String StepName { get; set; }
+    String Version { get; set; }
+  }
+  class SemanticVersion
+    IFormattable
+    IComparable
+    IComparable<StrictSemanticVersion>
+    IEquatable<StrictSemanticVersion>
+  {
+    .ctor(String)
+    .ctor(Octopus.Client.Model.SemanticVersion)
+    .ctor(Version, String, String)
+    .ctor(Int32, Int32, Int32)
+    .ctor(Int32, Int32, Int32, String)
+    .ctor(Int32, Int32, Int32, String, String)
+    .ctor(Int32, Int32, Int32, IEnumerable<String>, String)
+    .ctor(Int32, Int32, Int32, Int32)
+    .ctor(Int32, Int32, Int32, Int32, String, String)
+    .ctor(Int32, Int32, Int32, Int32, IEnumerable<String>, String)
+    .ctor(Version, IEnumerable<String>, String, String, Boolean)
+    Boolean IsLegacyVersion { get; }
+    Boolean IsSemVer2 { get; }
+    Int32 Revision { get; }
+    Version Version { get; }
+    static Octopus.Client.Model.SemanticVersion FromNuGetVersion(NuGetVersion)
+    static String IncrementRelease(String)
+    static Octopus.Client.Model.SemanticVersion Parse(String, Boolean)
+    NuGetVersion ToNuGetVersion()
+    String ToString()
+    static Boolean TryParse(String, Octopus.Client.Model.SemanticVersion&, Boolean)
+    static Boolean TryParseStrict(String, Octopus.Client.Model.SemanticVersion&)
+  }
+  class SemanticVersionComparer
+    IComparer<String>
+  {
+    .ctor()
+    Int32 Compare(String, String)
+  }
+  abstract class SemanticVersionMask
+  {
+    static Octopus.Client.Model.SemanticVersion ApplyMask(String, Octopus.Client.Model.SemanticVersion)
+    static Octopus.Client.Model.SemanticVersion GetLatestMaskedVersion(String, List<SemanticVersion>)
+    static Boolean IsMask(String)
+  }
+  class SensitiveValue
+    IEquatable<SensitiveValue>
+  {
+    .ctor()
+    Boolean HasValue { get; set; }
+    String NewValue { get; set; }
+    Boolean Equals(Octopus.Client.Model.SensitiveValue)
+  }
+  class ServerActivitiesResource
+    Octopus.Client.Model.IResource
+    Octopus.Client.Model.IAuditedResource
+  {
+    .ctor()
+    Octopus.Client.Model.ServerActivityResource[] OrchestratedActivities { get; set; }
+    Octopus.Client.Model.ServerActivityResource[] OrphanedActivities { get; set; }
+    Octopus.Client.Model.ServerActivityResource[] SystemServices { get; set; }
+  }
+  class ServerActivityResource
+    Octopus.Client.Model.IResource
+    Octopus.Client.Model.IAuditedResource
+  {
+    .ctor()
+    String ActorName { get; set; }
+    String CurrentlyReceiving { get; set; }
+    Nullable<DateTime> CurrentlyReceivingSinceUtc { get; set; }
+    String CurrentOperation { get; set; }
+    String Description { get; set; }
+    Int32 InputQueueCount { get; set; }
+    String Location { get; set; }
+    List<ServerActivityResource> SupervisedActivities { get; set; }
+  }
+  class ServerStatusResource
+    Octopus.Client.Model.IResource
+    Octopus.Client.Model.IAuditedResource
+  {
+    .ctor()
+    Octopus.Client.Model.AuthenticationMode AuthenticationMode { get; set; }
+    Boolean IsDatabaseEncrypted { get; set; }
+    Boolean IsInMaintenanceMode { get; set; }
+    Boolean IsUpgradeAvailable { get; set; }
+    String MaintenanceExpires { get; set; }
+    String MaximumAvailableVersion { get; set; }
+    String MaximumAvailableVersionCoveredByLicense { get; set; }
+  }
+  SkipMachineBehavior
+  {
+      None = 0
+      SkipUnavailableMachines = 1
+  }
+  class SmtpConfigurationResource
+    Octopus.Client.Model.IResource
+    Octopus.Client.Model.IAuditedResource
+  {
+    .ctor()
+    Boolean EnableSsl { get; set; }
+    String NewSmtpPassword { get; set; }
+    String SendEmailFrom { get; set; }
+    String SmtpHost { get; set; }
+    String SmtpLogin { get; set; }
+    Nullable<Int32> SmtpPort { get; set; }
+  }
+  class SquidAttribute
+    _Attribute
+  {
+    .ctor()
+  }
+  class StandardColor
+  {
+    static System.String DarkBlue
+    static System.String DarkCyan
+    static System.String DarkGreen
+    static System.String DarkGrey
+    static System.String DarkPurple
+    static System.String DarkRed
+    static System.String DarkYellow
+    static System.String LightBlue
+    static System.String LightCyan
+    static System.String LightGreen
+    static System.String LightGrey
+    static System.String LightPurple
+    static System.String LightRed
+    static System.String LightYellow
+    .ctor()
+  }
+  class SubscriptionResource
+    Octopus.Client.Model.IResource
+    Octopus.Client.Model.IAuditedResource
+    Octopus.Client.Model.INamedResource
+  {
+    .ctor()
+    Octopus.Client.Model.EventNotificationSubscription EventNotificationSubscription { get; set; }
+    Boolean IsDisabled { get; set; }
+    String Name { get; set; }
+    Octopus.Client.Model.SubscriptionType Type { get; set; }
+  }
+  SubscriptionType
+  {
+      Event = 0
+  }
+  class SupportsRestrictionAttribute
+    _Attribute
+  {
+    .ctor(String[])
+    Boolean ExplicitTenantScopeRequired { get; set; }
+    IList<String> Scopes { get; }
+  }
+  abstract class SyncCommunityActionTemplates
+  {
+    static System.String Name
+  }
+  class SystemInfoResource
+    Octopus.Client.Model.IResource
+    Octopus.Client.Model.IAuditedResource
+  {
+    .ctor()
+    String ClrVersion { get; set; }
+    String OSVersion { get; set; }
+    Int32 ThreadCount { get; set; }
+    TimeSpan Uptime { get; set; }
+    String Version { get; set; }
+    Int64 WorkingSetBytes { get; set; }
+  }
+  abstract class SystemIntegrityCheck
+  {
+    static System.String Name
+  }
+  class TagResource
+    Octopus.Client.Model.INamedResource
+  {
+    .ctor()
+    String CanonicalTagName { get; set; }
+    String Color { get; set; }
+    String Description { get; set; }
+    String Id { get; set; }
+    String Name { get; set; }
+    Int32 SortOrder { get; set; }
+    class StandardColor
+    {
+      static System.String DarkBlue
+      static System.String DarkCyan
+      static System.String DarkGreen
+      static System.String DarkGrey
+      static System.String DarkPurple
+      static System.String DarkRed
+      static System.String DarkYellow
+      static System.String LightBlue
+      static System.String LightCyan
+      static System.String LightGreen
+      static System.String LightGrey
+      static System.String LightPurple
+      static System.String LightRed
+      static System.String LightYellow
+      .ctor()
+    }
+  }
+  class TagSetResource
+    Octopus.Client.Model.IResource
+    Octopus.Client.Model.IAuditedResource
+    Octopus.Client.Model.INamedResource
+  {
+    .ctor()
+    String Description { get; set; }
+    String Name { get; set; }
+    Int32 SortOrder { get; set; }
+    IList<TagResource> Tags { get; set; }
+    Octopus.Client.Model.TagSetResource AddOrUpdateTag(String, String, String)
+    Octopus.Client.Model.TagSetResource RemoveTag(String)
+  }
+  class TaskDetailsResource
+    Octopus.Client.Model.IResource
+    Octopus.Client.Model.IAuditedResource
+  {
+    .ctor()
+    IList<ActivityElement> ActivityLogs { get; set; }
+    Octopus.Client.Model.TaskProgress Progress { get; set; }
+    Octopus.Client.Model.TaskResource Task { get; set; }
+  }
+  class TaskProgress
+  {
+    .ctor()
+    String EstimatedTimeRemaining { get; set; }
+    Int32 ProgressPercentage { get; set; }
+  }
+  class TaskResource
+    Octopus.Client.Model.IResource
+    Octopus.Client.Model.IAuditedResource
+  {
+    .ctor()
+    Dictionary<String, Object> Arguments { get; set; }
+    Boolean CanRerun { get; set; }
+    String Completed { get; set; }
+    Nullable<DateTimeOffset> CompletedTime { get; set; }
+    String Description { get; set; }
+    String Duration { get; set; }
+    String ErrorMessage { get; set; }
+    Boolean FinishedSuccessfully { get; }
+    Boolean HasBeenPickedUpByProcessor { get; set; }
+    Boolean HasPendingInterruptions { get; set; }
+    Boolean HasWarningsOrErrors { get; set; }
+    Boolean IsCompleted { get; }
+    Nullable<DateTimeOffset> LastUpdatedTime { get; set; }
+    String Name { get; set; }
+    DateTimeOffset QueueTime { get; set; }
+    String ServerNode { get; set; }
+    Nullable<DateTimeOffset> StartTime { get; set; }
+    Octopus.Client.Model.TaskState State { get; set; }
+  }
+  TaskState
+  {
+      Queued = 1
+      Executing = 2
+      Failed = 3
+      Canceled = 4
+      TimedOut = 5
+      Success = 6
+      Cancelling = 8
+  }
+  class TeamResource
+    Octopus.Client.Model.IResource
+    Octopus.Client.Model.IAuditedResource
+    Octopus.Client.Model.INamedResource
+  {
+    .ctor()
+    Boolean CanBeDeleted { get; set; }
+    Boolean CanBeRenamed { get; set; }
+    Boolean CanChangeMembers { get; set; }
+    Boolean CanChangeRoles { get; set; }
+    Octopus.Client.Model.ReferenceCollection EnvironmentIds { get; set; }
+    Octopus.Client.Model.NamedReferenceItemCollection ExternalSecurityGroups { get; set; }
+    Octopus.Client.Model.ReferenceCollection MemberUserIds { get; set; }
+    String Name { get; set; }
+    Octopus.Client.Model.ReferenceCollection ProjectIds { get; set; }
+    Octopus.Client.Model.ReferenceCollection TenantIds { get; set; }
+    Octopus.Client.Model.ReferenceCollection TenantTags { get; set; }
+    Octopus.Client.Model.ReferenceCollection UserRoleIds { get; set; }
+  }
+  class TenantProjectEnvironmentMappingResource
+    Octopus.Client.Model.IResource
+    Octopus.Client.Model.IAuditedResource
+  {
+    .ctor()
+    Octopus.Client.Model.ReferenceCollection Environments { get; set; }
+    String ProjectId { get; set; }
+  }
+  class TenantResource
+    Octopus.Client.Model.IResource
+    Octopus.Client.Model.IAuditedResource
+    Octopus.Client.Model.INamedResource
+  {
+    .ctor()
+    String Name { get; set; }
+    IDictionary<String, ReferenceCollection> ProjectEnvironments { get; set; }
+    Octopus.Client.Model.ReferenceCollection TenantTags { get; set; }
+    Octopus.Client.Model.TenantResource ClearProjects()
+    Octopus.Client.Model.TenantResource ClearTags()
+    Octopus.Client.Model.TenantResource ConnectToProjectAndEnvironments(Octopus.Client.Model.ProjectResource, Octopus.Client.Model.EnvironmentResource[])
+    Octopus.Client.Model.TenantResource WithTag(Octopus.Client.Model.TagResource)
+  }
+  class TenantsMissingVariablesResource
+  {
+    .ctor(String)
+    Octopus.Client.Model.LinkCollection Links { get; }
+    IEnumerable<MissingVariableResource> MissingVariables { get; set; }
+    String TenantId { get; }
+  }
+  class TenantVariableResource
+    Octopus.Client.Model.IResource
+    Octopus.Client.Model.IAuditedResource
+  {
+    .ctor()
+    Dictionary<String, Library> LibraryVariables { get; set; }
+    Dictionary<String, Project> ProjectVariables { get; set; }
+    String TenantId { get; set; }
+    String TenantName { get; set; }
+    class Library
+    {
+      .ctor(String)
+      String LibraryVariableSetId { get; }
+      String LibraryVariableSetName { get; set; }
+      Octopus.Client.Model.LinkCollection Links { get; set; }
+      List<ActionTemplateParameterResource> Templates { get; set; }
+      Dictionary<String, PropertyValueResource> Variables { get; set; }
+    }
+    class Project
+    {
+      .ctor(String)
+      Octopus.Client.Model.LinkCollection Links { get; set; }
+      String ProjectId { get; }
+      String ProjectName { get; set; }
+      List<ActionTemplateParameterResource> Templates { get; set; }
+      Dictionary<String, Dictionary<String, PropertyValueResource>> Variables { get; set; }
+    }
+  }
+  TentacleUpdateBehavior
+  {
+      NeverUpdate = 0
+      Update = 1
+  }
+  class TentacleUpgradeSupportedAttribute
+    _Attribute
+  {
+    .ctor()
+  }
+  abstract class TestAzureAccount
+  {
+    static System.String Name
+    abstract class Arguments
+    {
+      static System.String AccountId
+    }
+  }
+  abstract class TestEmail
+  {
+    static System.String Name
+    abstract class Arguments
+    {
+      static System.String EmailAddress
+    }
+  }
+  class TrimAttribute
+    _Attribute
+  {
+    .ctor()
+  }
+  abstract class UpdateCalamari
+  {
+    static System.String Name
+    abstract class Arguments
+    {
+      static System.String MachineIds
+    }
+  }
+  abstract class Upgrade
+  {
+    static System.String Name
+    abstract class Arguments
+    {
+      static System.String EnvironmentId
+      static System.String MachineIds
+    }
+  }
+  class UserPermissionRestriction
+  {
+    .ctor()
+    Octopus.Client.Model.ReferenceCollection RestrictedToEnvironmentIds { get; set; }
+    Octopus.Client.Model.ReferenceCollection RestrictedToProjectIds { get; set; }
+    Octopus.Client.Model.ReferenceCollection RestrictedToTenantIds { get; set; }
+    static IEqualityComparer<UserPermissionRestriction> UserPermissionRestrictionComparer { get; }
+    String ToString()
+    class Comparer
+      IEqualityComparer<UserPermissionRestriction>
+    {
+      .ctor()
+      Boolean Equals(Octopus.Client.Model.UserPermissionRestriction, Octopus.Client.Model.UserPermissionRestriction)
+      Int32 GetHashCode(Octopus.Client.Model.UserPermissionRestriction)
+    }
+  }
+  class UserPermissionSetResource
+    Octopus.Client.Model.IResource
+    Octopus.Client.Model.IAuditedResource
+  {
+    .ctor()
+    Dictionary<Permission, List<UserPermissionRestriction>> Permissions { get; set; }
+    List<ReferenceDataItem> Teams { get; set; }
+  }
+  class UserResource
+    Octopus.Client.Model.IResource
+    Octopus.Client.Model.IAuditedResource
+  {
+    .ctor()
+    String DisplayName { get; set; }
+    String EmailAddress { get; set; }
+    Boolean IsActive { get; set; }
+    Boolean IsRequestor { get; set; }
+    Boolean IsService { get; set; }
+    String Password { get; set; }
+    String Username { get; set; }
+  }
+  class UserRoleResource
+    Octopus.Client.Model.IResource
+    Octopus.Client.Model.IAuditedResource
+    Octopus.Client.Model.INamedResource
+  {
+    .ctor()
+    Boolean CanBeDeleted { get; set; }
+    String Description { get; set; }
+    List<Permission> GrantedPermissions { get; set; }
+    String Name { get; set; }
+    List<String> PermissionDescriptions { get; set; }
+    List<String> SupportedRestrictions { get; set; }
+  }
+  class VariablePromptOptions
+  {
+    .ctor()
+    String Description { get; set; }
+    String Label { get; set; }
+    Boolean Required { get; set; }
+    Octopus.Client.Model.VariablePromptOptions Clone()
+  }
+  class VariableResource
+  {
+    .ctor()
+    String Id { get; set; }
+    Boolean IsEditable { get; set; }
+    Boolean IsSensitive { get; set; }
+    String Name { get; set; }
+    Octopus.Client.Model.VariablePromptOptions Prompt { get; set; }
+    Octopus.Client.Model.ScopeSpecification Scope { get; set; }
+    String Value { get; set; }
+  }
+  class VariableScopeValues
+    Octopus.Client.Model.IVariableScopeValues
+  {
+    .ctor()
+    List<ReferenceDataItem> Actions { get; set; }
+    List<ReferenceDataItem> Channels { get; set; }
+    List<ReferenceDataItem> Environments { get; set; }
+    List<ReferenceDataItem> Machines { get; set; }
+    List<ReferenceDataItem> Roles { get; set; }
+    List<ReferenceDataItem> TenantTags { get; set; }
+  }
+  VariableSetContentType
+  {
+      Variables = 0
+      ScriptModule = 1
+  }
+  class VariableSetResource
+    Octopus.Client.Model.IResource
+    Octopus.Client.Model.IAuditedResource
+  {
+    .ctor()
+    String OwnerId { get; set; }
+    Octopus.Client.Model.VariableScopeValues ScopeValues { get; set; }
+    IList<VariableResource> Variables { get; set; }
+    Int32 Version { get; set; }
+    Octopus.Client.Model.VariableSetResource AddOrUpdateVariableValue(String, String)
+    Octopus.Client.Model.VariableSetResource AddOrUpdateVariableValue(String, String, Octopus.Client.Model.ScopeSpecification)
+    Octopus.Client.Model.VariableSetResource AddOrUpdateVariableValue(String, String, Octopus.Client.Model.ScopeSpecification, Boolean)
+  }
+  class VariableTemplateContainerEditor`1
+    Octopus.Client.Model.IVariableTemplateContainerEditor<TContainer>
+  {
+    .ctor(Octopus.Client.Model.TContainer)
+    Octopus.Client.Model.TContainer AddOrUpdateMultiLineTextTemplate(String, String)
+    Octopus.Client.Model.TContainer AddOrUpdateMultiLineTextTemplate(String, String, String, String)
+    Octopus.Client.Model.TContainer AddOrUpdateSelectTemplate(String, String, IDictionary<String, String>)
+    Octopus.Client.Model.TContainer AddOrUpdateSelectTemplate(String, String, IDictionary<String, String>, String, String)
+    Octopus.Client.Model.TContainer AddOrUpdateSensitiveTemplate(String, String)
+    Octopus.Client.Model.TContainer AddOrUpdateSensitiveTemplate(String, String, String, String)
+    Octopus.Client.Model.TContainer AddOrUpdateSingleLineTextTemplate(String, String)
+    Octopus.Client.Model.TContainer AddOrUpdateSingleLineTextTemplate(String, String, String, String)
+    Octopus.Client.Model.TContainer AddOrUpdateVariableTemplate(String, String, IDictionary<String, String>)
+    Octopus.Client.Model.TContainer AddOrUpdateVariableTemplate(String, String, IDictionary<String, String>, String, String)
+    Octopus.Client.Model.TContainer Clear()
+  }
+  class VersioningStrategyResource
+  {
+    .ctor()
+    String DonorPackageStepId { get; set; }
+    String Template { get; set; }
+  }
+  class WriteableAttribute
+    _Attribute
+  {
+    .ctor()
+  }
+  class WriteableOnCreateAttribute
+    _Attribute
+  {
+    .ctor()
+  }
+}
+Octopus.Client.Model.Accounts
+{
+  abstract class AccountResource
+    Octopus.Client.Model.IResource
+    Octopus.Client.Model.IAuditedResource
+    Octopus.Client.Model.INamedResource
+  {
+    Octopus.Client.Model.Accounts.AccountType AccountType { get; }
+    String Description { get; set; }
+    Octopus.Client.Model.ReferenceCollection EnvironmentIds { get; set; }
+    String Name { get; set; }
+    Octopus.Client.Model.ReferenceCollection TenantIds { get; set; }
+    Octopus.Client.Model.ReferenceCollection TenantTags { get; set; }
+  }
+  AccountType
+  {
+      None = 0
+      UsernamePassword = 1
+      SshKeyPair = 2
+      AzureSubscription = 3
+      AzureServicePrincipal = 4
+  }
+  class AzureServicePrincipalAccountResource
+    Octopus.Client.Model.IResource
+    Octopus.Client.Model.IAuditedResource
+    Octopus.Client.Model.INamedResource
+  {
+    .ctor()
+    Octopus.Client.Model.Accounts.AccountType AccountType { get; }
+    String ClientId { get; set; }
+    Octopus.Client.Model.SensitiveValue Password { get; set; }
+    String SubscriptionNumber { get; set; }
+    String TenantId { get; set; }
+  }
+  class AzureSubscriptionAccountResource
+    Octopus.Client.Model.IResource
+    Octopus.Client.Model.IAuditedResource
+    Octopus.Client.Model.INamedResource
+  {
+    .ctor()
+    Octopus.Client.Model.Accounts.AccountType AccountType { get; }
+    Octopus.Client.Model.SensitiveValue CertificateBytes { get; set; }
+    String CertificateThumbprint { get; set; }
+    String ManagementEndpoint { get; set; }
+    String SubscriptionNumber { get; set; }
+  }
+  class SshKeyPairAccountResource
+    Octopus.Client.Model.IResource
+    Octopus.Client.Model.IAuditedResource
+    Octopus.Client.Model.INamedResource
+  {
+    .ctor()
+    Octopus.Client.Model.Accounts.AccountType AccountType { get; }
+    Octopus.Client.Model.SensitiveValue PrivateKeyFile { get; set; }
+    Octopus.Client.Model.SensitiveValue PrivateKeyPassphrase { get; set; }
+    String Username { get; set; }
+  }
+  class SupportedAccountTypesAttribute
+    _Attribute
+  {
+    .ctor(Octopus.Client.Model.Accounts.AccountType[])
+    Octopus.Client.Model.Accounts.AccountType[] AccountTypes { get; }
+  }
+  class UsernamePasswordAccountResource
+    Octopus.Client.Model.IResource
+    Octopus.Client.Model.IAuditedResource
+    Octopus.Client.Model.INamedResource
+  {
+    .ctor()
+    Octopus.Client.Model.Accounts.AccountType AccountType { get; }
+    Octopus.Client.Model.SensitiveValue Password { get; set; }
+    String Username { get; set; }
+  }
+}
+Octopus.Client.Model.DeploymentProcess
+{
+  class InlineScriptAction
+  {
+    .ctor(Octopus.Client.Model.ScriptSyntax, String)
+    Octopus.Client.Model.DeploymentProcess.ScriptSource Source { get; }
+    Octopus.Client.Model.ScriptSyntax Syntax { get; }
+    String GetScriptBody()
+  }
+  class InlineScriptActionFromFileInAssembly
+  {
+    .ctor(String, Assembly)
+    Assembly ResourceAssembly { get; }
+    String ResourceName { get; }
+    Octopus.Client.Model.DeploymentProcess.ScriptSource Source { get; }
+    Octopus.Client.Model.ScriptSyntax Syntax { get; }
+    String GetScriptBody()
+  }
+  abstract class ScriptAction
+  {
+    Octopus.Client.Model.DeploymentProcess.ScriptSource Source { get; }
+    Octopus.Client.Model.ScriptSyntax Syntax { get; }
+    static Octopus.Client.Model.DeploymentProcess.InlineScriptAction InlineScript(Octopus.Client.Model.ScriptSyntax, String)
+    static Octopus.Client.Model.DeploymentProcess.InlineScriptActionFromFileInAssembly InlineScriptFromFileInAssembly(String, Assembly)
+  }
+  class ScriptActionFromFileInPackage
+  {
+    .ctor(Octopus.Client.Model.PackageResource, String)
+    String PackageFeedId { get; }
+    String PackageId { get; }
+    String ScriptFilePath { get; }
+    Octopus.Client.Model.DeploymentProcess.ScriptSource Source { get; }
+    Octopus.Client.Model.ScriptSyntax Syntax { get; }
+  }
+  ScriptSource
+  {
+      Inline = 0
+      Package = 1
+  }
+  ScriptTarget
+  {
+      Server = 0
+      Target = 1
+  }
+}
+Octopus.Client.Model.Endpoints
+{
+  abstract class AgentlessEndpointResource
+    Octopus.Client.Model.IResource
+    Octopus.Client.Model.IAuditedResource
+  {
+  }
+  class AzureWebAppEndpointResource
+    Octopus.Client.Model.IResource
+    Octopus.Client.Model.IAuditedResource
+  {
+    .ctor()
+    String AccountId { get; set; }
+    Octopus.Client.Model.CommunicationStyle CommunicationStyle { get; }
+    String WebAppName { get; set; }
+    String WebSpaceName { get; set; }
+  }
+  class CloudRegionEndpointResource
+    Octopus.Client.Model.IResource
+    Octopus.Client.Model.IAuditedResource
+  {
+    .ctor()
+    Octopus.Client.Model.CommunicationStyle CommunicationStyle { get; }
+  }
+  class CloudServiceEndpointResource
+    Octopus.Client.Model.IResource
+    Octopus.Client.Model.IAuditedResource
+  {
+    .ctor()
+    String AccountId { get; set; }
+    String CloudServiceName { get; set; }
+    Octopus.Client.Model.CommunicationStyle CommunicationStyle { get; }
+    String Slot { get; set; }
+    String StorageAccountName { get; set; }
+    Boolean SwapIfPossible { get; set; }
+    Boolean UseCurrentInstanceCount { get; set; }
+  }
+  abstract class EndpointResource
+    Octopus.Client.Model.IResource
+    Octopus.Client.Model.IAuditedResource
+  {
+    Octopus.Client.Model.CommunicationStyle CommunicationStyle { get; }
+  }
+  class ListeningTentacleEndpointResource
+    Octopus.Client.Model.IResource
+    Octopus.Client.Model.IAuditedResource
+  {
+    .ctor()
+    Octopus.Client.Model.CommunicationStyle CommunicationStyle { get; }
+    String ProxyId { get; set; }
+    String Uri { get; set; }
+  }
+  class OfflineDropEndpointResource
+    Octopus.Client.Model.IResource
+    Octopus.Client.Model.IAuditedResource
+  {
+    .ctor()
+    String ApplicationsDirectory { get; set; }
+    Octopus.Client.Model.CommunicationStyle CommunicationStyle { get; }
+    String DropFolderPath { get; set; }
+    String OctopusWorkingDirectory { get; set; }
+    Octopus.Client.Model.SensitiveValue SensitiveVariablesEncryptionPassword { get; set; }
+  }
+  class PollingTentacleEndpointResource
+    Octopus.Client.Model.IResource
+    Octopus.Client.Model.IAuditedResource
+  {
+    .ctor()
+    Octopus.Client.Model.CommunicationStyle CommunicationStyle { get; }
+    String Uri { get; set; }
+  }
+  class SshEndpointResource
+    Octopus.Client.Model.IResource
+    Octopus.Client.Model.IAuditedResource
+  {
+    .ctor()
+    String AccountId { get; set; }
+    Octopus.Client.Model.CommunicationStyle CommunicationStyle { get; }
+    String Fingerprint { get; set; }
+    String Host { get; set; }
+    Int32 Port { get; set; }
+    String ProxyId { get; set; }
+    String Uri { get; }
+  }
+  class TentacleDetailsResource
+  {
+    .ctor()
+    Boolean UpgradeLocked { get; set; }
+    Boolean UpgradeRequired { get; set; }
+    Boolean UpgradeSuggested { get; set; }
+    String Version { get; set; }
+  }
+  abstract class TentacleEndpointResource
+    Octopus.Client.Model.IResource
+    Octopus.Client.Model.IAuditedResource
+  {
+    Octopus.Client.Model.Endpoints.TentacleDetailsResource TentacleVersionDetails { get; set; }
+    String Thumbprint { get; set; }
+  }
+}
+Octopus.Client.Model.Forms
+{
+  class Button
+  {
+    .ctor(String, String)
+    String Text { get; }
+    Object Value { get; }
+  }
+  class Checkbox
+  {
+    .ctor(String)
+    String Text { get; }
+    Object CoerceValue(String)
+    Type GetNativeValueType()
+  }
+  abstract class Control
+  {
+    Object CoerceValue(String)
+    Type GetNativeValueType()
+  }
+  class Form
+  {
+    .ctor()
+    .ctor(IEnumerable<FormElement>, IDictionary<String, String>)
+    List<FormElement> Elements { get; }
+    Dictionary<String, String> Values { get; }
+  }
+  class FormElement
+  {
+    .ctor(String, Octopus.Client.Model.Forms.Control, Boolean)
+    Octopus.Client.Model.Forms.Control Control { get; }
+    Boolean IsValueRequired { get; }
+    String Name { get; }
+  }
+  abstract class FormExtensions
+  {
+    static void AddElement(Octopus.Client.Model.Forms.Form, String, Octopus.Client.Model.Forms.Control, String, Boolean)
+    static Object GetCoercedValue(Octopus.Client.Model.Forms.Form, String)
+    static void SetValue(Octopus.Client.Model.Forms.Form, String, String)
+    static void UpdateValues(Octopus.Client.Model.Forms.Form, IDictionary<String, String>)
+    static IList<String> Validate(Octopus.Client.Model.Forms.Form)
+  }
+  class Paragraph
+  {
+    .ctor(String)
+    String Text { get; }
+  }
+  class SubmitButtonGroup
+  {
+    .ctor(List<Button>)
+    List<Button> Buttons { get; }
+    Object CoerceValue(String)
+    Type GetNativeValueType()
+  }
+  class TextArea
+  {
+    .ctor(String)
+    String Label { get; }
+    Object CoerceValue(String)
+    Type GetNativeValueType()
+  }
+  class VariableValue
+  {
+    .ctor(String, String, String, Boolean)
+    String Description { get; }
+    Boolean IsSecure { get; }
+    String Label { get; }
+    String Name { get; }
+    Object CoerceValue(String)
+    Type GetNativeValueType()
+  }
+}
+Octopus.Client.Model.Versioning
+{
+  interface IVersionComparer
+    IEqualityComparer<StrictSemanticVersion>
+    IComparer<StrictSemanticVersion>
+  {
+  }
+  class StrictSemanticVersion
+    IFormattable
+    IComparable
+    IComparable<StrictSemanticVersion>
+    IEquatable<StrictSemanticVersion>
+  {
+    .ctor(Octopus.Client.Model.Versioning.StrictSemanticVersion)
+    .ctor(Int32, Int32, Int32)
+    .ctor(Int32, Int32, Int32, String)
+    .ctor(Int32, Int32, Int32, String, String)
+    .ctor(Int32, Int32, Int32, IEnumerable<String>, String)
+    Boolean HasMetadata { get; }
+    Boolean IsPrerelease { get; }
+    Int32 Major { get; }
+    String Metadata { get; }
+    Int32 Minor { get; }
+    Int32 Patch { get; }
+    String Release { get; }
+    IEnumerable<String> ReleaseLabels { get; }
+    Int32 CompareTo(Object)
+    Int32 CompareTo(Octopus.Client.Model.Versioning.StrictSemanticVersion)
+    Int32 CompareTo(Octopus.Client.Model.Versioning.StrictSemanticVersion, Octopus.Client.Model.Versioning.VersionComparison)
+    Boolean Equals(Object)
+    Boolean Equals(Octopus.Client.Model.Versioning.StrictSemanticVersion)
+    Boolean Equals(Octopus.Client.Model.Versioning.StrictSemanticVersion, Octopus.Client.Model.Versioning.VersionComparison)
+    Int32 GetHashCode()
+    static Octopus.Client.Model.Versioning.StrictSemanticVersion Parse(String)
+    String ToNormalizedString()
+    String ToString()
+    String ToString(String, IFormatProvider)
+    static Boolean TryParse(String, Octopus.Client.Model.Versioning.StrictSemanticVersion&)
+  }
+  class VersionComparer
+    Octopus.Client.Model.Versioning.IVersionComparer
+    IEqualityComparer<StrictSemanticVersion>
+    IComparer<StrictSemanticVersion>
+  {
+    static Octopus.Client.Model.Versioning.IVersionComparer Default
+    static Octopus.Client.Model.Versioning.IVersionComparer Version
+    static Octopus.Client.Model.Versioning.IVersionComparer VersionRelease
+    static Octopus.Client.Model.Versioning.IVersionComparer VersionReleaseMetadata
+    .ctor()
+    .ctor(Octopus.Client.Model.Versioning.VersionComparison)
+    static Int32 Compare(Octopus.Client.Model.Versioning.StrictSemanticVersion, Octopus.Client.Model.Versioning.StrictSemanticVersion, Octopus.Client.Model.Versioning.VersionComparison)
+    Int32 Compare(Octopus.Client.Model.Versioning.StrictSemanticVersion, Octopus.Client.Model.Versioning.StrictSemanticVersion)
+    Boolean Equals(Octopus.Client.Model.Versioning.StrictSemanticVersion, Octopus.Client.Model.Versioning.StrictSemanticVersion)
+    Int32 GetHashCode(Octopus.Client.Model.Versioning.StrictSemanticVersion)
+  }
+  VersionComparison
+  {
+      Default = 0
+      Version = 1
+      VersionRelease = 2
+      VersionReleaseMetadata = 3
+  }
+  class VersionFormatter
+    IFormatProvider
+    ICustomFormatter
+  {
+    .ctor()
+    String Format(String, Object, IFormatProvider)
+    Object GetFormat(Type)
+  }
+}
+Octopus.Client.Operations
+{
+  interface IRegisterMachineOperation
+  {
+    Boolean AllowOverwrite { get; set; }
+    Octopus.Client.Model.CommunicationStyle CommunicationStyle { get; set; }
+    String[] EnvironmentNames { get; set; }
+    String MachineName { get; set; }
+    String MachinePolicy { get; set; }
+    String[] Roles { get; set; }
+    Uri SubscriptionId { get; set; }
+    String[] Tenants { get; set; }
+    String[] TenantTags { get; set; }
+    String TentacleHostname { get; set; }
+    Int32 TentaclePort { get; set; }
+    String TentacleThumbprint { get; set; }
+    Task ExecuteAsync(Octopus.Client.OctopusServerEndpoint)
+    Task ExecuteAsync(Octopus.Client.OctopusAsyncRepository)
+  }
+  class RegisterMachineOperation
+    Octopus.Client.Operations.IRegisterMachineOperation
+  {
+    .ctor()
+    .ctor(Octopus.Client.IOctopusClientFactory)
+    Boolean AllowOverwrite { get; set; }
+    Octopus.Client.Model.CommunicationStyle CommunicationStyle { get; set; }
+    String[] EnvironmentNames { get; set; }
+    String MachineName { get; set; }
+    String MachinePolicy { get; set; }
+    String[] Roles { get; set; }
+    Uri SubscriptionId { get; set; }
+    String[] Tenants { get; set; }
+    String[] TenantTags { get; set; }
+    String TentacleHostname { get; set; }
+    Int32 TentaclePort { get; set; }
+    String TentacleThumbprint { get; set; }
+    Task ExecuteAsync(Octopus.Client.OctopusServerEndpoint)
+    Task ExecuteAsync(Octopus.Client.OctopusAsyncRepository)
+  }
+}
+Octopus.Client.Repositories.Async
+{
+  interface IAccountRepository
+    Octopus.Client.Repositories.Async.ICreate<AccountResource>
+    Octopus.Client.Repositories.Async.IModify<AccountResource>
+    Octopus.Client.Repositories.Async.IDelete<AccountResource>
+    Octopus.Client.Repositories.Async.IGet<AccountResource>
+    Octopus.Client.Repositories.Async.IFindByName<AccountResource>
+    Octopus.Client.Repositories.Async.IPaginate<AccountResource>
+  {
+  }
+  interface IActionTemplateRepository
+    Octopus.Client.Repositories.Async.ICreate<ActionTemplateResource>
+    Octopus.Client.Repositories.Async.IModify<ActionTemplateResource>
+    Octopus.Client.Repositories.Async.IDelete<ActionTemplateResource>
+    Octopus.Client.Repositories.Async.IGet<ActionTemplateResource>
+    Octopus.Client.Repositories.Async.IFindByName<ActionTemplateResource>
+    Octopus.Client.Repositories.Async.IPaginate<ActionTemplateResource>
+    Octopus.Client.Repositories.Async.IGetAll<ActionTemplateResource>
+  {
+  }
+  interface IArtifactRepository
+    Octopus.Client.Repositories.Async.IPaginate<ArtifactResource>
+    Octopus.Client.Repositories.Async.IGet<ArtifactResource>
+    Octopus.Client.Repositories.Async.ICreate<ArtifactResource>
+    Octopus.Client.Repositories.Async.IModify<ArtifactResource>
+    Octopus.Client.Repositories.Async.IDelete<ArtifactResource>
+  {
+    Task<ResourceCollection<ArtifactResource>> FindRegarding(Octopus.Client.Model.IResource)
+    Task<Stream> GetContent(Octopus.Client.Model.ArtifactResource)
+    Task PutContent(Octopus.Client.Model.ArtifactResource, Stream)
+  }
+  interface IBackupRepository
+  {
+    Task<BackupConfigurationResource> GetConfiguration()
+    Task<BackupConfigurationResource> ModifyConfiguration(Octopus.Client.Model.BackupConfigurationResource)
+  }
+  interface IBuiltInPackageRepositoryRepository
+  {
+    Task DeletePackage(Octopus.Client.Model.PackageResource)
+    Task<ResourceCollection<PackageFromBuiltInFeedResource>> LatestPackages(Int32, Int32)
+    Task<ResourceCollection<PackageFromBuiltInFeedResource>> ListPackages(String, Int32, Int32)
+    Task<PackageFromBuiltInFeedResource> PushPackage(String, Stream, Boolean)
+  }
+  interface ICertificateRepository
+    Octopus.Client.Repositories.Async.IGet<CertificateResource>
+    Octopus.Client.Repositories.Async.IFindByName<CertificateResource>
+    Octopus.Client.Repositories.Async.IPaginate<CertificateResource>
+  {
+    Task<CertificateResource> GetOctopusCertificate()
+  }
+  interface IChannelRepository
+    Octopus.Client.Repositories.Async.ICreate<ChannelResource>
+    Octopus.Client.Repositories.Async.IModify<ChannelResource>
+    Octopus.Client.Repositories.Async.IGet<ChannelResource>
+    Octopus.Client.Repositories.Async.IDelete<ChannelResource>
+    Octopus.Client.Repositories.Async.IPaginate<ChannelResource>
+  {
+    Task<ChannelEditor> CreateOrModify(Octopus.Client.Model.ProjectResource, String)
+    Task<ChannelEditor> CreateOrModify(Octopus.Client.Model.ProjectResource, String, String)
+    Task<ChannelResource> FindByName(Octopus.Client.Model.ProjectResource, String)
+  }
+  interface ICreate`1
+  {
+    Task<TResource> Create(Octopus.Client.Repositories.Async.TResource)
+  }
+  interface IDashboardConfigurationRepository
+  {
+    Task<DashboardConfigurationResource> GetDashboardConfiguration()
+    Task<DashboardConfigurationResource> ModifyDashboardConfiguration(Octopus.Client.Model.DashboardConfigurationResource)
+  }
+  interface IDashboardRepository
+  {
+    Task<DashboardResource> GetDashboard()
+    Task<DashboardResource> GetDynamicDashboard(String[], String[])
+  }
+  interface IDefectsRepository
+  {
+    Task<ResourceCollection<DefectResource>> GetDefects(Octopus.Client.Model.ReleaseResource)
+    Task RaiseDefect(Octopus.Client.Model.ReleaseResource, String)
+    Task ResolveDefect(Octopus.Client.Model.ReleaseResource)
+  }
+  interface IDelete`1
+  {
+    Task Delete(Octopus.Client.Repositories.Async.TResource)
+  }
+  interface IDeploymentProcessRepository
+    Octopus.Client.Repositories.Async.IGet<DeploymentProcessResource>
+    Octopus.Client.Repositories.Async.IModify<DeploymentProcessResource>
+  {
+    Task<ReleaseTemplateResource> GetTemplate(Octopus.Client.Model.DeploymentProcessResource, Octopus.Client.Model.ChannelResource)
+  }
+  interface IDeploymentRepository
+    Octopus.Client.Repositories.Async.IGet<DeploymentResource>
+    Octopus.Client.Repositories.Async.ICreate<DeploymentResource>
+    Octopus.Client.Repositories.Async.IPaginate<DeploymentResource>
+  {
+    Task<ResourceCollection<DeploymentResource>> FindAll(String[], String[], Int32)
+    Task<TaskResource> GetTask(Octopus.Client.Model.DeploymentResource)
+    Task Paginate(String[], String[], Func<ResourceCollection<DeploymentResource>, Boolean>)
+  }
+  interface IEnvironmentRepository
+    Octopus.Client.Repositories.Async.IFindByName<EnvironmentResource>
+    Octopus.Client.Repositories.Async.IPaginate<EnvironmentResource>
+    Octopus.Client.Repositories.Async.IGet<EnvironmentResource>
+    Octopus.Client.Repositories.Async.ICreate<EnvironmentResource>
+    Octopus.Client.Repositories.Async.IModify<EnvironmentResource>
+    Octopus.Client.Repositories.Async.IDelete<EnvironmentResource>
+    Octopus.Client.Repositories.Async.IGetAll<EnvironmentResource>
+  {
+    Task<EnvironmentEditor> CreateOrModify(String)
+    Task<EnvironmentEditor> CreateOrModify(String, String)
+    List<MachineResource> GetMachines(Octopus.Client.Model.EnvironmentResource)
+    Task Sort(String[])
+  }
+  interface IEventRepository
+    Octopus.Client.Repositories.Async.IGet<EventResource>
+  {
+    Task<ResourceCollection<EventResource>> List(Int32, String, String, Boolean)
+    Task<ResourceCollection<EventResource>> List(Int32, String, String, String, String, Boolean, String, String, String, String, String, String, String, String)
+  }
+  interface IFeaturesConfigurationRepository
+  {
+    Task<FeaturesConfigurationResource> GetFeaturesConfiguration()
+    Task<FeaturesConfigurationResource> ModifyFeaturesConfiguration(Octopus.Client.Model.FeaturesConfigurationResource)
+  }
+  interface IFeedRepository
+    Octopus.Client.Repositories.Async.ICreate<FeedResource>
+    Octopus.Client.Repositories.Async.IModify<FeedResource>
+    Octopus.Client.Repositories.Async.IDelete<FeedResource>
+    Octopus.Client.Repositories.Async.IGet<FeedResource>
+    Octopus.Client.Repositories.Async.IFindByName<FeedResource>
+    Octopus.Client.Repositories.Async.IPaginate<FeedResource>
+  {
+    Task<List<PackageResource>> GetVersions(Octopus.Client.Model.FeedResource, String[])
+  }
+  interface IFindByName`1
+    Octopus.Client.Repositories.Async.IPaginate<TResource>
+  {
+    Task<TResource> FindByName(String, String, Object)
+    Task<List<TResource>> FindByNames(IEnumerable<String>, String, Object)
+  }
+  interface IGet`1
+  {
+    Task<TResource> Get(String)
+    Task<List<TResource>> Get(String[])
+    Task<TResource> Refresh(Octopus.Client.Repositories.Async.TResource)
+  }
+  interface IGetAll`1
+  {
+    Task<List<TResource>> GetAll()
+  }
+  interface IInterruptionRepository
+    Octopus.Client.Repositories.Async.IGet<InterruptionResource>
+  {
+    Task<UserResource> GetResponsibleUser(Octopus.Client.Model.InterruptionResource)
+    Task<ResourceCollection<InterruptionResource>> List(Int32, Boolean, String)
+    Task Submit(Octopus.Client.Model.InterruptionResource)
+    Task TakeResponsibility(Octopus.Client.Model.InterruptionResource)
+  }
+  interface ILibraryVariableSetRepository
+    Octopus.Client.Repositories.Async.ICreate<LibraryVariableSetResource>
+    Octopus.Client.Repositories.Async.IGet<LibraryVariableSetResource>
+    Octopus.Client.Repositories.Async.IModify<LibraryVariableSetResource>
+    Octopus.Client.Repositories.Async.IDelete<LibraryVariableSetResource>
+    Octopus.Client.Repositories.Async.IFindByName<LibraryVariableSetResource>
+    Octopus.Client.Repositories.Async.IPaginate<LibraryVariableSetResource>
+  {
+    Task<LibraryVariableSetEditor> CreateOrModify(String)
+    Task<LibraryVariableSetEditor> CreateOrModify(String, String)
+  }
+  interface ILifecyclesRepository
+    Octopus.Client.Repositories.Async.IGet<LifecycleResource>
+    Octopus.Client.Repositories.Async.ICreate<LifecycleResource>
+    Octopus.Client.Repositories.Async.IModify<LifecycleResource>
+    Octopus.Client.Repositories.Async.IDelete<LifecycleResource>
+    Octopus.Client.Repositories.Async.IFindByName<LifecycleResource>
+    Octopus.Client.Repositories.Async.IPaginate<LifecycleResource>
+  {
+    Task<LifecycleEditor> CreateOrModify(String)
+    Task<LifecycleEditor> CreateOrModify(String, String)
+  }
+  interface IMachinePolicyRepository
+    Octopus.Client.Repositories.Async.IFindByName<MachinePolicyResource>
+    Octopus.Client.Repositories.Async.IPaginate<MachinePolicyResource>
+    Octopus.Client.Repositories.Async.ICreate<MachinePolicyResource>
+    Octopus.Client.Repositories.Async.IModify<MachinePolicyResource>
+    Octopus.Client.Repositories.Async.IGet<MachinePolicyResource>
+    Octopus.Client.Repositories.Async.IDelete<MachinePolicyResource>
+  {
+  }
+  interface IMachineRepository
+    Octopus.Client.Repositories.Async.IFindByName<MachineResource>
+    Octopus.Client.Repositories.Async.IPaginate<MachineResource>
+    Octopus.Client.Repositories.Async.IGet<MachineResource>
+    Octopus.Client.Repositories.Async.ICreate<MachineResource>
+    Octopus.Client.Repositories.Async.IModify<MachineResource>
+    Octopus.Client.Repositories.Async.IDelete<MachineResource>
+  {
+    Task<MachineEditor> CreateOrModify(String, Octopus.Client.Model.Endpoints.EndpointResource, Octopus.Client.Model.EnvironmentResource[], String[], Octopus.Client.Model.TenantResource[], Octopus.Client.Model.TagResource[])
+    Task<MachineEditor> CreateOrModify(String, Octopus.Client.Model.Endpoints.EndpointResource, Octopus.Client.Model.EnvironmentResource[], String[])
+    Task<MachineResource> Discover(String, Int32, Nullable<DiscoverableEndpointType>)
+    Task<List<MachineResource>> FindByThumbprint(String)
+    Task<MachineConnectionStatus> GetConnectionStatus(Octopus.Client.Model.MachineResource)
+  }
+  interface IMachineRoleRepository
+  {
+    Task<List<String>> GetAllRoleNames()
+  }
+  interface IModify`1
+  {
+    Task<TResource> Modify(Octopus.Client.Repositories.Async.TResource)
+  }
+  interface IOctopusServerNodeRepository
+    Octopus.Client.Repositories.Async.IModify<OctopusServerNodeResource>
+    Octopus.Client.Repositories.Async.IDelete<OctopusServerNodeResource>
+    Octopus.Client.Repositories.Async.IGet<OctopusServerNodeResource>
+    Octopus.Client.Repositories.Async.IFindByName<OctopusServerNodeResource>
+    Octopus.Client.Repositories.Async.IPaginate<OctopusServerNodeResource>
+  {
+  }
+  interface IPaginate`1
+  {
+    Task<List<TResource>> FindAll(String, Object)
+    Task<List<TResource>> FindMany(Func<TResource, Boolean>, String, Object)
+    Task<TResource> FindOne(Func<TResource, Boolean>, String, Object)
+    Task Paginate(Func<ResourceCollection<TResource>, Boolean>, String, Object)
+  }
+  interface IProjectGroupRepository
+    Octopus.Client.Repositories.Async.IFindByName<ProjectGroupResource>
+    Octopus.Client.Repositories.Async.IPaginate<ProjectGroupResource>
+    Octopus.Client.Repositories.Async.IGet<ProjectGroupResource>
+    Octopus.Client.Repositories.Async.ICreate<ProjectGroupResource>
+    Octopus.Client.Repositories.Async.IModify<ProjectGroupResource>
+    Octopus.Client.Repositories.Async.IDelete<ProjectGroupResource>
+    Octopus.Client.Repositories.Async.IGetAll<ProjectGroupResource>
+  {
+    Task<ProjectGroupEditor> CreateOrModify(String)
+    Task<ProjectGroupEditor> CreateOrModify(String, String)
+    Task<List<ProjectResource>> GetProjects(Octopus.Client.Model.ProjectGroupResource)
+  }
+  interface IProjectRepository
+    Octopus.Client.Repositories.Async.IFindByName<ProjectResource>
+    Octopus.Client.Repositories.Async.IPaginate<ProjectResource>
+    Octopus.Client.Repositories.Async.IGet<ProjectResource>
+    Octopus.Client.Repositories.Async.ICreate<ProjectResource>
+    Octopus.Client.Repositories.Async.IModify<ProjectResource>
+    Octopus.Client.Repositories.Async.IDelete<ProjectResource>
+    Octopus.Client.Repositories.Async.IGetAll<ProjectResource>
+  {
+    Task<ProjectEditor> CreateOrModify(String, Octopus.Client.Model.ProjectGroupResource, Octopus.Client.Model.LifecycleResource)
+    Task<ProjectEditor> CreateOrModify(String, Octopus.Client.Model.ProjectGroupResource, Octopus.Client.Model.LifecycleResource, String)
+    Task<ResourceCollection<ChannelResource>> GetChannels(Octopus.Client.Model.ProjectResource)
+    Task<ReleaseResource> GetReleaseByVersion(Octopus.Client.Model.ProjectResource, String)
+    Task<ResourceCollection<ReleaseResource>> GetReleases(Octopus.Client.Model.ProjectResource, Int32)
+    Task<ResourceCollection<ProjectTriggerResource>> GetTriggers(Octopus.Client.Model.ProjectResource)
+    Task SetLogo(Octopus.Client.Model.ProjectResource, String, Stream)
+  }
+  interface IProjectTriggerRepository
+    Octopus.Client.Repositories.Async.ICreate<ProjectTriggerResource>
+    Octopus.Client.Repositories.Async.IModify<ProjectTriggerResource>
+    Octopus.Client.Repositories.Async.IGet<ProjectTriggerResource>
+    Octopus.Client.Repositories.Async.IDelete<ProjectTriggerResource>
+  {
+    Task<ProjectTriggerEditor> CreateOrModify(Octopus.Client.Model.ProjectResource, String, Octopus.Client.Model.ProjectTriggerType)
+    Task<ProjectTriggerResource> FindByName(Octopus.Client.Model.ProjectResource, String)
+  }
+  interface IProxyRepository
+    Octopus.Client.Repositories.Async.IGet<ProxyResource>
+    Octopus.Client.Repositories.Async.ICreate<ProxyResource>
+    Octopus.Client.Repositories.Async.IModify<ProxyResource>
+    Octopus.Client.Repositories.Async.IDelete<ProxyResource>
+    Octopus.Client.Repositories.Async.IFindByName<ProxyResource>
+    Octopus.Client.Repositories.Async.IPaginate<ProxyResource>
+  {
+  }
+  interface IReleaseRepository
+    Octopus.Client.Repositories.Async.IGet<ReleaseResource>
+    Octopus.Client.Repositories.Async.ICreate<ReleaseResource>
+    Octopus.Client.Repositories.Async.IPaginate<ReleaseResource>
+    Octopus.Client.Repositories.Async.IModify<ReleaseResource>
+    Octopus.Client.Repositories.Async.IDelete<ReleaseResource>
+  {
+    Task<ReleaseResource> Create(Octopus.Client.Model.ReleaseResource, Boolean)
+    Task<ResourceCollection<ArtifactResource>> GetArtifacts(Octopus.Client.Model.ReleaseResource, Int32)
+    Task<ResourceCollection<DeploymentResource>> GetDeployments(Octopus.Client.Model.ReleaseResource, Int32)
+    Task<DeploymentPreviewResource> GetPreview(Octopus.Client.Model.DeploymentPromotionTarget)
+    Task<DeploymentTemplateResource> GetTemplate(Octopus.Client.Model.ReleaseResource)
+    Task<ReleaseResource> Modify(Octopus.Client.Model.ReleaseResource, Boolean)
+    Task<ReleaseResource> SnapshotVariables(Octopus.Client.Model.ReleaseResource)
+  }
+  interface IRetentionPolicyRepository
+  {
+    Task<TaskResource> ApplyNow()
+  }
+  interface ISchedulerRepository
+  {
+    Task Start()
+    Task Start(String)
+    Task Stop()
+    Task Stop(String)
+    Task Trigger(String)
+  }
+  interface IServerStatusRepository
+  {
+    Task<ServerStatusResource> GetServerStatus()
+    Task<SystemInfoResource> GetSystemInfo(Octopus.Client.Model.ServerStatusResource)
+  }
+  interface ISubscriptionRepository
+    Octopus.Client.Repositories.Async.IFindByName<SubscriptionResource>
+    Octopus.Client.Repositories.Async.IPaginate<SubscriptionResource>
+    Octopus.Client.Repositories.Async.ICreate<SubscriptionResource>
+    Octopus.Client.Repositories.Async.IModify<SubscriptionResource>
+    Octopus.Client.Repositories.Async.IGet<SubscriptionResource>
+    Octopus.Client.Repositories.Async.IDelete<SubscriptionResource>
+  {
+    Task<SubscriptionEditor> CreateOrModify(String, Octopus.Client.Model.EventNotificationSubscription, Boolean)
+  }
+  interface ITagSetRepository
+    Octopus.Client.Repositories.Async.ICreate<TagSetResource>
+    Octopus.Client.Repositories.Async.IModify<TagSetResource>
+    Octopus.Client.Repositories.Async.IGet<TagSetResource>
+    Octopus.Client.Repositories.Async.IDelete<TagSetResource>
+    Octopus.Client.Repositories.Async.IFindByName<TagSetResource>
+    Octopus.Client.Repositories.Async.IPaginate<TagSetResource>
+    Octopus.Client.Repositories.Async.IGetAll<TagSetResource>
+  {
+    Task<TagSetEditor> CreateOrModify(String)
+    Task<TagSetEditor> CreateOrModify(String, String)
+    Task Sort(String[])
+  }
+  interface ITaskRepository
+    Octopus.Client.Repositories.Async.IPaginate<TaskResource>
+    Octopus.Client.Repositories.Async.IGet<TaskResource>
+    Octopus.Client.Repositories.Async.ICreate<TaskResource>
+  {
+    Task Cancel(Octopus.Client.Model.TaskResource)
+    Task<TaskResource> ExecuteActionTemplate(Octopus.Client.Model.ActionTemplateResource, Dictionary<String, PropertyValueResource>, String[], String[], String[], String)
+    Task<TaskResource> ExecuteAdHocScript(String, String[], String[], String[], String, String)
+    Task<TaskResource> ExecuteBackup(String)
+    Task<TaskResource> ExecuteCalamariUpdate(String, String[])
+    Task<TaskResource> ExecuteHealthCheck(String, Int32, Int32, String, String[])
+    Task<TaskResource> ExecuteTentacleUpgrade(String, String, String[])
+    Task<TaskDetailsResource> GetDetails(Octopus.Client.Model.TaskResource)
+    Task<String> GetRawOutputLog(Octopus.Client.Model.TaskResource)
+    Task Rerun(Octopus.Client.Model.TaskResource)
+    Task WaitForCompletion(Octopus.Client.Model.TaskResource, Int32, Int32, Action<TaskResource[]>)
+    Task WaitForCompletion(Octopus.Client.Model.TaskResource[], Int32, Int32, Action<TaskResource[]>)
+    Task WaitForCompletion(Octopus.Client.Model.TaskResource[], Int32, Int32, Func<TaskResource[], Task>)
+  }
+  interface ITeamsRepository
+    Octopus.Client.Repositories.Async.ICreate<TeamResource>
+    Octopus.Client.Repositories.Async.IModify<TeamResource>
+    Octopus.Client.Repositories.Async.IDelete<TeamResource>
+    Octopus.Client.Repositories.Async.IFindByName<TeamResource>
+    Octopus.Client.Repositories.Async.IPaginate<TeamResource>
+    Octopus.Client.Repositories.Async.IGet<TeamResource>
+  {
+  }
+  interface ITenantRepository
+    Octopus.Client.Repositories.Async.ICreate<TenantResource>
+    Octopus.Client.Repositories.Async.IModify<TenantResource>
+    Octopus.Client.Repositories.Async.IGet<TenantResource>
+    Octopus.Client.Repositories.Async.IDelete<TenantResource>
+    Octopus.Client.Repositories.Async.IFindByName<TenantResource>
+    Octopus.Client.Repositories.Async.IPaginate<TenantResource>
+    Octopus.Client.Repositories.Async.IGetAll<TenantResource>
+  {
+    Task<TenantEditor> CreateOrModify(String)
+    Task<List<TenantResource>> FindAll(String, String[])
+    Task<List<TenantsMissingVariablesResource>> GetMissingVariables(String, String, String)
+    Task<TenantVariableResource> GetVariables(Octopus.Client.Model.TenantResource)
+    Task<TenantVariableResource> ModifyVariables(Octopus.Client.Model.TenantResource, Octopus.Client.Model.TenantVariableResource)
+    Task SetLogo(Octopus.Client.Model.TenantResource, String, Stream)
+  }
+  interface IUserRepository
+    Octopus.Client.Repositories.Async.IPaginate<UserResource>
+    Octopus.Client.Repositories.Async.IGet<UserResource>
+    Octopus.Client.Repositories.Async.IModify<UserResource>
+    Octopus.Client.Repositories.Async.IDelete<UserResource>
+  {
+    Task<ApiKeyResource> CreateApiKey(Octopus.Client.Model.UserResource, String)
+    Task<List<ApiKeyResource>> GetApiKeys(Octopus.Client.Model.UserResource)
+    Task<UserResource> GetCurrent()
+    Task<UserPermissionSetResource> GetPermissions(Octopus.Client.Model.UserResource)
+    Task<InvitationResource> Invite(String)
+    Task<InvitationResource> Invite(Octopus.Client.Model.ReferenceCollection)
+    Task<UserResource> Register(Octopus.Client.Model.RegisterCommand)
+    Task RevokeApiKey(Octopus.Client.Model.ApiKeyResource)
+    Task SignIn(Octopus.Client.Model.LoginCommand)
+    Task SignOut()
+  }
+  interface IUserRolesRepository
+    Octopus.Client.Repositories.Async.IFindByName<UserRoleResource>
+    Octopus.Client.Repositories.Async.IPaginate<UserRoleResource>
+    Octopus.Client.Repositories.Async.IGet<UserRoleResource>
+  {
+  }
+  interface IVariableSetRepository
+    Octopus.Client.Repositories.Async.IGet<VariableSetResource>
+    Octopus.Client.Repositories.Async.IModify<VariableSetResource>
+  {
+    Task<String[]> GetVariableNames(String, String[])
+  }
+}
+Octopus.Client.Serialization
+{
+  class AccountConverter
+  {
+    .ctor()
+  }
+  class EndpointConverter
+  {
+    .ctor()
+  }
+  class FeedConverter
+  {
+    .ctor()
+  }
+  class HrefConverter
+  {
+    .ctor(Func<String>)
+    Boolean CanConvert(Type)
+    Object ReadJson(JsonReader, Type, Object, JsonSerializer)
+    void WriteJson(JsonWriter, Object, JsonSerializer)
+  }
+  abstract class InheritedClassConverter`2
+  {
+    Boolean CanConvert(Type)
+    Object ReadJson(JsonReader, Type, Object, JsonSerializer)
+    void WriteJson(JsonWriter, Object, JsonSerializer)
+  }
+  abstract class JsonSerialization
+  {
+    static JsonSerializerSettings GetDefaultSerializerSettings()
+  }
+}
+Octopus.Client.Util
+{
+  class HashCodeCombiner
+  {
+    .ctor()
+    Int32 CombinedHash { get; }
+    Octopus.Client.Util.HashCodeCombiner AddInt32(Int32)
+    Octopus.Client.Util.HashCodeCombiner AddObject(Int32)
+    Octopus.Client.Util.HashCodeCombiner AddObject(Boolean)
+    Octopus.Client.Util.HashCodeCombiner AddObject(Object)
+    static Int32 GetHashCode(Object[])
+  }
+}
+Octopus.Client.Validation
+{
+  class ContainsSomeValidCharactersAttribute
+    _Attribute
+  {
+    .ctor()
+  }
+  class NonEmptyCollectionAttribute
+    _Attribute
+  {
+    .ctor()
+    Boolean IsValid(Object)
+  }
+  class NonEmptyCollectionItemAttribute
+    _Attribute
+  {
+    .ctor()
+    Boolean IsValid(Object)
+  }
+  class PasswordComplexityAttribute
+    _Attribute
+  {
+    static System.String DefaultMessage
+    .ctor()
+    static Boolean IsPasswordStrongEnough(String)
+    Boolean IsValid(Object)
+  }
+  class PathSegmentAttribute
+    _Attribute
+  {
+    .ctor()
+  }
+  class ValidSemanticVersionOrMaskAttribute
+    _Attribute
+  {
+    .ctor()
+    Boolean IsValid(Object)
+  }
 }