--- conflicted
+++ resolved
@@ -1,14 +1,8 @@
-using System;
 using System.Collections.Generic;
 using System.IO;
 using System.Linq;
 using log4net;
-<<<<<<< HEAD
 using NuGet.Packaging;
-=======
-using NuGet;
->>>>>>> 0a718893
-using NuGet.Versioning;
 using Octopus.Cli.Infrastructure;
 using Octopus.Cli.Util;
 using PackageBuilder = Octopus.Cli.Commands.NuGet.PackageBuilder;
@@ -28,14 +22,12 @@
 
         public void BuildPackage(string basePath, IList<string> includes, ManifestMetadata metadata, string outFolder, bool overwrite)
         {
-            AssertSemVer1(metadata.Version);
-
             var package = new PackageBuilder();
 
             package.PopulateFiles(basePath, includes.Select(i => new ManifestFile { Source = i }));
             package.Populate(metadata);
 
-            var filename = metadata.Id + "." + GetNormalizedVersionForFileName(metadata.Version)  + ".nupkg";
+            var filename = metadata.Id + "." + metadata.Version.ToNormalizedString()  + ".nupkg";
             var output = Path.Combine(outFolder, filename);
 
             if (fileSystem.FileExists(output) && !overwrite)
@@ -48,26 +40,5 @@
             using (var outStream = fileSystem.OpenFile(output, FileMode.Create))
                 package.Save(outStream);
         }
-
-<<<<<<< HEAD
-        static string GetNormalizedVersionForFileName(NuGetVersion specifiedVersion)
-        {
-            var normalized = specifiedVersion.ToNormalizedString();
-
-            if (specifiedVersion.HasMetadata)
-            {
-                normalized = normalized.Replace("+" + specifiedVersion.Metadata, "");
-            }
-
-            return normalized;
-=======
-        static void AssertSemVer1(string version)
-        {
-            var semver = NuGetVersion.Parse(version);
-
-            if (semver.IsSemVer2)
-                throw new CommandException($"Semantic Versioning 2.0.0 is not supported for NuGet packages. '{version}' is not a valid SemVer 1.0.0 version string.");
->>>>>>> 0a718893
-        }
     }
 }