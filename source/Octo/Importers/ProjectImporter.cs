﻿using System;
using System.Collections.Generic;
using System.Diagnostics;
using System.Globalization;
using System.Linq;
using System.Threading.Tasks;
using Serilog;
using Octopus.Cli.Commands;
using Octopus.Cli.Extensions;
using Octopus.Cli.Infrastructure;
using Octopus.Cli.Repositories;
using Octopus.Cli.Util;
using Octopus.Client;
using Octopus.Client.Model;

namespace Octopus.Cli.Importers
{
    [Importer("project", "ProjectWithDependencies", Description = "Imports a project from an export file")]
    public class ProjectImporter : BaseImporter
    {
        readonly protected ActionTemplateRepository actionTemplateRepository;
        ValidatedImportSettings validatedImportSettings;

        public bool ReadyToImport => validatedImportSettings != null && !validatedImportSettings.ErrorList.Any();
        public IEnumerable<string> ErrorList => validatedImportSettings.ErrorList;
        public bool KeepExistingProjectChannels { get; set; }

        class ValidatedImportSettings : BaseValidatedImportSettings
        {
            public ProjectResource Project { get; set; }
            public IDictionary<ScopeField, List<ReferenceDataItem>> ScopeValuesUsed { get; set; }
            public string ProjectGroupId { get; set; }
            public IDictionary<string, LibraryVariableSetResource> LibraryVariableSets { get; set; }
            public DeploymentProcessResource DeploymentProcess { get; set; }
            public IDictionary<string, EnvironmentResource> Environments { get; set; }
            public IDictionary<string, MachineResource> Machines { get; set; }
            public IDictionary<string, FeedResource> Feeds { get; set; }
            public IDictionary<string, ActionTemplateResource> Templates { get; set; }
            public VariableSetResource VariableSet { get; set; }
            public IEnumerable<ChannelResource> Channels { get; set; }
            public IDictionary<string, LifecycleResource> ChannelLifecycles { get; set; }
        }

        public ProjectImporter(IOctopusAsyncRepository repository, IOctopusFileSystem fileSystem, ILogger log)
            : base(repository, fileSystem, log)
        {
            actionTemplateRepository = new ActionTemplateRepository(repository.Client);
        }

        protected override async Task<bool> Validate(Dictionary<string, string> paramDictionary)
        {
            var importedObject = FileSystemImporter.Import<ProjectExport>(FilePath, typeof(ProjectImporter).GetAttributeValue((ImporterAttribute ia) => ia.EntityType));

            var project = importedObject.Project;
            if (new SemanticVersion(Repository.Client.RootDocument.Version) >= new SemanticVersion(2, 6, 0, 0))
            {
                var existingLifecycle = await CheckProjectLifecycle(importedObject.Lifecycle).ConfigureAwait(false);
                if (existingLifecycle == null)
                {
                    throw new CommandException("Unable to find a lifecycle to assign to this project.");
                }

                Log.Debug("Found lifecycle '{0}'", existingLifecycle.Name);
                project.LifecycleId = existingLifecycle.Id;
            }

            var variableSet = importedObject.VariableSet;
            var deploymentProcess = importedObject.DeploymentProcess;
            var nugetFeeds = importedObject.NuGetFeeds;
            var actionTemplates = importedObject.ActionTemplates ?? new List<ReferenceDataItem>();
            var libVariableSets = importedObject.LibraryVariableSets;
            var projectGroup = importedObject.ProjectGroup;
            var channels = importedObject.Channels;
            var channelLifecycles = importedObject.ChannelLifecycles;

            var scopeValuesUsed = GetScopeValuesUsed(variableSet.Variables, deploymentProcess.Steps, variableSet.ScopeValues);

            var environmentChecksTask = CheckEnvironmentsExist(scopeValuesUsed[ScopeField.Environment]).ConfigureAwait(false);
            var machineChecksTask = CheckMachinesExist(scopeValuesUsed[ScopeField.Machine]).ConfigureAwait(false);
            var feedChecksTask = CheckNuGetFeedsExist(nugetFeeds).ConfigureAwait(false);
            var templateChecksTask = CheckActionTemplates(actionTemplates).ConfigureAwait(false);
            var libraryVariableSetChecksTask = CheckLibraryVariableSets(libVariableSets).ConfigureAwait(false);
            var projectGroupChecksTask = CheckProjectGroup(projectGroup).ConfigureAwait(false);
            var channelLifecycleChecksTask = CheckChannelLifecycles(channelLifecycles).ConfigureAwait(false);

            var environmentChecks = await environmentChecksTask;
            var machineChecks = await machineChecksTask;
            var feedChecks = await feedChecksTask;
            var templateChecks = await templateChecksTask;
            var libraryVariableSetChecks = await libraryVariableSetChecksTask;
            var projectGroupChecks = await projectGroupChecksTask;
            var channelLifecycleChecks = await channelLifecycleChecksTask;

            var errorList = new List<string>();

            errorList.AddRange(
                environmentChecks.MissingDependencyErrors
                    .Concat(machineChecks.MissingDependencyErrors)
                    .Concat(feedChecks.MissingDependencyErrors)
                    .Concat(templateChecks.MissingDependencyErrors)
                    .Concat(libraryVariableSetChecks.MissingDependencyErrors)
                    .Concat(projectGroupChecks.MissingDependencyErrors)
                    .Concat(channelLifecycleChecks.MissingDependencyErrors)
                );

            validatedImportSettings = new ValidatedImportSettings
            {
                Project = project,
                ProjectGroupId = projectGroupChecks.FoundDependencies.Values.FirstOrDefault()?.Id,
                LibraryVariableSets = libraryVariableSetChecks.FoundDependencies,
                Environments = environmentChecks.FoundDependencies,
                Feeds = feedChecks.FoundDependencies,
                Templates = templateChecks.FoundDependencies,
                Machines = machineChecks.FoundDependencies,
                DeploymentProcess = deploymentProcess,
                ScopeValuesUsed = scopeValuesUsed,
                VariableSet = variableSet,
                Channels = channels,
                ChannelLifecycles = channelLifecycleChecks.FoundDependencies,
                ErrorList = errorList
            };

            if (validatedImportSettings.HasErrors)
            {
                var errorMessagesCsvString = string.Join(Environment.NewLine, validatedImportSettings.ErrorList);
                var errorMessage = string.Format($"The following issues were found with the provided import file: {Environment.NewLine}{errorMessagesCsvString}");
                throw new CommandException(errorMessage);
            }
            else
            {
                Log.Information("No validation errors found. Project is ready to import.");
            }

            return !validatedImportSettings.HasErrors;
        }

        protected override async Task Import(Dictionary<string, string> paramDictionary)
        {
            if (ReadyToImport)
            {
                Log.Debug("Beginning import of project '{0}'", validatedImportSettings.Project.Name);

                var importedProject = await ImportProject(validatedImportSettings.Project, validatedImportSettings.ProjectGroupId, validatedImportSettings.LibraryVariableSets).ConfigureAwait(false);
                var importedChannels =
                    (await ImportProjectChannels(validatedImportSettings.Channels.ToList(), importedProject, validatedImportSettings.ChannelLifecycles).ConfigureAwait(false))
                        .ToDictionary(k => k.Key, v => v.Value);

<<<<<<< HEAD
                await ImportDeploymentProcess(validatedImportSettings.DeploymentProcess, importedProject, validatedImportSettings.Environments, validatedImportSettings.Feeds, validatedImportSettings.Templates, importedChannels).ConfigureAwait(false);
=======
                MapReleaseCreationStrategyChannel(importedProject, importedChannels);

                ImportDeploymentProcess(validatedImportSettings.DeploymentProcess, importedProject, validatedImportSettings.Environments, validatedImportSettings.Feeds, validatedImportSettings.Templates, importedChannels);
>>>>>>> ac00dd32

                await ImportVariableSets(validatedImportSettings.VariableSet, importedProject, validatedImportSettings.Environments, validatedImportSettings.Machines, importedChannels, validatedImportSettings.ScopeValuesUsed).ConfigureAwait(false);

                Log.Debug("Successfully imported project '{0}'", validatedImportSettings.Project.Name);
            }
            else
            {
                Log.Error("Project is not ready to be imported.");
                if (validatedImportSettings.HasErrors)
                {
                    Log.Error("The following issues were found with the provided import file:");
                    foreach (var error in validatedImportSettings.ErrorList)
                    {
                        Log.Error(" {0}", error);
                    }
                }
            }
        }

<<<<<<< HEAD
        protected async Task<LifecycleResource> CheckProjectLifecycle(ReferenceDataItem lifecycle)
=======
        void MapReleaseCreationStrategyChannel(ProjectResource importedProject, Dictionary<string, ChannelResource> channelMap)
        {
            if (importedProject.ReleaseCreationStrategy?.ChannelId == null)
                return;
            importedProject.ReleaseCreationStrategy.ChannelId = channelMap[importedProject.ReleaseCreationStrategy.ChannelId].Id;
            Repository.Projects.Modify(importedProject);
        }

        protected LifecycleResource CheckProjectLifecycle(ReferenceDataItem lifecycle)
>>>>>>> ac00dd32
        {
            var existingLifecycles = await Repository.Lifecycles.FindAll().ConfigureAwait(false);
            if (existingLifecycles.Count == 0)
            {
                return null;
            }

            LifecycleResource existingLifecycle = null;
            if (lifecycle != null)
            {
                Log.Debug("Checking that lifecycle {0} exists", lifecycle.Name);
                existingLifecycle = existingLifecycles.Find(lc => lc.Name == lifecycle.Name);
                if (existingLifecycle == null)
                {
                    Log.Debug("Lifecycle {0} does not exist, default lifecycle will be used instead", lifecycle.Name);
                }
            }

            return existingLifecycle ?? existingLifecycles.FirstOrDefault();
        }

        protected Dictionary<ScopeField, List<ReferenceDataItem>> GetScopeValuesUsed(IList<VariableResource> variables, IList<DeploymentStepResource> steps, VariableScopeValues variableScopeValues)
        {
            var usedScopeValues = new Dictionary<ScopeField, List<ReferenceDataItem>>
            {
                {ScopeField.Environment, new List<ReferenceDataItem>()},
                {ScopeField.Machine, new List<ReferenceDataItem>()},
                {ScopeField.Channel, new List<ReferenceDataItem>()},
            };

            foreach (var variable in variables)
            {
                foreach (var variableScope in variable.Scope)
                {
                    switch (variableScope.Key)
                    {
                        case ScopeField.Environment:
                            var usedEnvironments = variableScope.Value;
                            foreach (var usedEnvironment in usedEnvironments)
                            {
                                var environment = variableScopeValues.Environments.Find(e => e.Id == usedEnvironment);
                                if (environment != null)
                                {
                                    usedScopeValues[ScopeField.Environment].Add(environment);
                                }
                            }
                            break;
                        case ScopeField.Machine:
                            var usedMachines = variableScope.Value;
                            foreach (var usedMachine in usedMachines)
                            {
                                var machine = variableScopeValues.Machines.Find(m => m.Id == usedMachine);
                                if (machine != null)
                                {
                                    usedScopeValues[ScopeField.Machine].Add(machine);
                                }
                            }
                            break;
                        case ScopeField.Channel:
                            var usedChannels = variableScope.Value;
                            foreach (var usedChannel in usedChannels)
                            {
                                var channel = variableScopeValues.Channels.Find(c => c.Id == usedChannel);
                                if (channel != null)
                                {
                                    usedScopeValues[ScopeField.Channel].Add(channel);
                                }
                            }
                            break;
                    }
                }
            }
            foreach (var step in steps)
            {
                foreach (var action in step.Actions)
                {
                    foreach (var usedEnvironment in action.Environments)
                    {
                        var environment = variableScopeValues.Environments.Find(e => e.Id == usedEnvironment);
                        if (environment != null && !usedScopeValues[ScopeField.Environment].Exists(env => env.Id == usedEnvironment))
                        {
                            usedScopeValues[ScopeField.Environment].Add(environment);
                        }
                    }

                    foreach (var usedChannel in action.Channels)
                    {
                        var channel = variableScopeValues.Channels.Find(c => c.Id == usedChannel);
                        if (channel != null && !usedScopeValues[ScopeField.Channel].Exists(ch => ch.Id == usedChannel))
                        {
                            usedScopeValues[ScopeField.Channel].Add(channel);
                        }
                    }
                }
            }

            return usedScopeValues;
        }

        async Task ImportVariableSets(VariableSetResource variableSet,
            ProjectResource importedProject,
            IDictionary<string, EnvironmentResource> environments,
            IDictionary<string, MachineResource> machines,
            IDictionary<string, ChannelResource> channels,
            IDictionary<ScopeField, List<ReferenceDataItem>> scopeValuesUsed)
        {
            Log.Debug("Importing the Projects Variable Set");
            var existingVariableSet = await Repository.VariableSets.Get(importedProject.VariableSetId).ConfigureAwait(false);

            var variables = UpdateVariables(variableSet, environments, machines, channels);
            existingVariableSet.Variables.Clear();
            existingVariableSet.Variables.AddRange(variables);

            var scopeValues = UpdateScopeValues(environments, machines, channels, scopeValuesUsed);
            existingVariableSet.ScopeValues.Actions.Clear();
            existingVariableSet.ScopeValues.Actions.AddRange(scopeValues.Actions);
            existingVariableSet.ScopeValues.Environments.Clear();
            existingVariableSet.ScopeValues.Environments.AddRange(scopeValues.Environments);
            existingVariableSet.ScopeValues.Machines.Clear();
            existingVariableSet.ScopeValues.Machines.AddRange(scopeValues.Machines);
            existingVariableSet.ScopeValues.Roles.Clear();
            existingVariableSet.ScopeValues.Roles.AddRange(scopeValues.Roles);
            existingVariableSet.ScopeValues.Machines.AddRange(scopeValues.Machines);

            await Repository.VariableSets.Modify(existingVariableSet).ConfigureAwait(false);
        }

        VariableScopeValues UpdateScopeValues(IDictionary<string, EnvironmentResource> environments, IDictionary<string, MachineResource> machines, IDictionary<string, ChannelResource> channels, IDictionary<ScopeField, List<ReferenceDataItem>> scopeValuesUsed)
        {
            var scopeValues = new VariableScopeValues();
            Log.Debug("Updating the Environments of the Variable Sets Scope Values");
            scopeValues.Environments = new List<ReferenceDataItem>();
            foreach (var environment in scopeValuesUsed[ScopeField.Environment])
            {
                var newEnvironment = environments[environment.Id];
                scopeValues.Environments.Add(new ReferenceDataItem(newEnvironment.Id, newEnvironment.Name));
            }
            Log.Debug("Updating the Machines of the Variable Sets Scope Values");
            scopeValues.Machines = new List<ReferenceDataItem>();
            foreach (var machine in scopeValuesUsed[ScopeField.Machine])
            {
                var newMachine = machines[machine.Id];
                scopeValues.Machines.Add(new ReferenceDataItem(newMachine.Id, newMachine.Name));
            }
            Log.Debug("Updating the Channels of the Variable Sets Scope Values");
            scopeValues.Channels = new List<ReferenceDataItem>();
            foreach (var channel in scopeValuesUsed[ScopeField.Channel])
            {
                var newChannel = channels[channel.Id];
                scopeValues.Channels.Add(new ReferenceDataItem(newChannel.Id, newChannel.Name));
            }
            return scopeValues;
        }

        IList<VariableResource> UpdateVariables(VariableSetResource variableSet, IDictionary<string, EnvironmentResource> environments, IDictionary<string, MachineResource> machines, IDictionary<string, ChannelResource> channels)
        {
            var variables = variableSet.Variables;

            foreach (var variable in variables)
            {
                if (variable.IsSensitive)
                {
                    Log.Warning("'{0}' is a sensitive variable and it's value will be reset to a blank string, once the import has completed you will have to update it's value from the UI", variable.Name);
                    variable.Value = String.Empty;
                }
                foreach (var scopeValue in variable.Scope)
                {
                    switch (scopeValue.Key)
                    {
                        case ScopeField.Environment:
                            Log.Debug("Updating the Environment IDs of the Variables scope");
                            var oldEnvironmentIds = scopeValue.Value;
                            var newEnvironmentIds = new List<string>();
                            foreach (var oldEnvironmentId in oldEnvironmentIds)
                            {
                                newEnvironmentIds.Add(environments[oldEnvironmentId].Id);
                            }
                            scopeValue.Value.Clear();
                            scopeValue.Value.AddRange(newEnvironmentIds);
                            break;
                        case ScopeField.Machine:
                            Log.Debug("Updating the Machine IDs of the Variables scope");
                            var oldMachineIds = scopeValue.Value;
                            var newMachineIds = new List<string>();
                            foreach (var oldMachineId in oldMachineIds)
                            {
                                newMachineIds.Add(machines[oldMachineId].Id);
                            }
                            scopeValue.Value.Clear();
                            scopeValue.Value.AddRange(newMachineIds);
                            break;
                        case ScopeField.Channel:
                            Log.Debug("Updating the Channel IDs of the Variables scope");
                            var oldChannelIds = scopeValue.Value;
                            var newChannelIds = new List<string>();
                            foreach (var oldChannelId in oldChannelIds)
                            {
                                newChannelIds.Add(channels[oldChannelId].Id);
                            }
                            scopeValue.Value.Clear();
                            scopeValue.Value.AddRange(newChannelIds);
                            break;
                    }
                }
            }
            return variables;
        }

        async Task ImportDeploymentProcess(DeploymentProcessResource deploymentProcess,
            ProjectResource importedProject,
            IDictionary<string, EnvironmentResource> environments,
            IDictionary<string, FeedResource> nugetFeeds,
            IDictionary<string, ActionTemplateResource> actionTemplates,
            IDictionary<string, ChannelResource> channels)
        {
            Log.Debug("Importing the Projects Deployment Process");
            var existingDeploymentProcess = await Repository.DeploymentProcesses.Get(importedProject.DeploymentProcessId).ConfigureAwait(false);
            var steps = deploymentProcess.Steps;
            foreach (var step in steps)
            {
                foreach (var action in step.Actions)
                {
                    if (action.Properties.ContainsKey("Octopus.Action.Package.NuGetFeedId"))
                    {
                        Log.Debug("Updating ID of NuGet Feed");
                        var nugetFeedId = action.Properties["Octopus.Action.Package.NuGetFeedId"];
                        action.Properties["Octopus.Action.Package.NuGetFeedId"] = nugetFeeds[nugetFeedId.Value].Id;
                    }
                    if (action.Properties.ContainsKey("Octopus.Action.Template.Id"))
                    {
                        Log.Debug("Updating ID and version of Action Template");
                        var templateId = action.Properties["Octopus.Action.Template.Id"];
                        var template = actionTemplates[templateId.Value];
                        action.Properties["Octopus.Action.Template.Id"] = template.Id;
                        action.Properties["Octopus.Action.Template.Version"] = template.Version.ToString(CultureInfo.InvariantCulture);
                    }
                    var oldEnvironmentIds = action.Environments;
                    var newEnvironmentIds = new List<string>();
                    Log.Debug("Updating IDs of Environments");
                    foreach (var oldEnvironmentId in oldEnvironmentIds)
                    {
                        newEnvironmentIds.Add(environments[oldEnvironmentId].Id);
                    }
                    action.Environments.Clear();
                    action.Environments.AddRange(newEnvironmentIds);

                    var oldChannelIds = action.Channels;
                    var newChannelIds = new List<string>();
                    Log.Debug("Updating IDs of Channels");
                    foreach (var oldChannelId in oldChannelIds)
                    {
                        newChannelIds.Add(channels[oldChannelId].Id);
                    }
                    action.Channels.Clear();
                    action.Channels.AddRange(newChannelIds);
                }
            }
            existingDeploymentProcess.Steps.Clear();
            existingDeploymentProcess.Steps.AddRange(steps);

            await Repository.DeploymentProcesses.Modify(existingDeploymentProcess).ConfigureAwait(false);
        }

        async Task<IReadOnlyList<KeyValuePair<string, ChannelResource>>> ImportProjectChannels(List<ChannelResource> channels, ProjectResource importedProject, IDictionary<string, LifecycleResource> channelLifecycles)
        {
            Log.Debug("Importing the channels for the project");
            var allChannels = await Repository.Projects.GetChannels(importedProject).ConfigureAwait(false);
            var projectChannels = (await allChannels.GetAllPages(Repository).ConfigureAwait(false)).ToArray();
            var defaultChannel = projectChannels.ToArray().FirstOrDefault(c => c.IsDefault);
            var newDefaultChannel = channels.FirstOrDefault(nc => nc.IsDefault);
            var defaultChannelUpdated = false;

            var results = new List<KeyValuePair<string, ChannelResource>>();

            foreach (var channel in channels)
            {
                var existingChannel =
                    projectChannels.FirstOrDefault(c => c.Name.Equals(channel.Name, StringComparison.OrdinalIgnoreCase));

                if (existingChannel != null)
                {
                    Log.Debug("Channel already exists, channel will be updated with new settings");
                    existingChannel.Name = channel.Name;
                    existingChannel.Description = channel.Description;
                    existingChannel.IsDefault = channel.IsDefault;
                    if (channel.LifecycleId != null)
                    {
                        existingChannel.LifecycleId = channelLifecycles[channel.LifecycleId].Id;
                    }
                    if (existingChannel.IsDefault && !existingChannel.Name.Equals(newDefaultChannel?.Name, StringComparison.OrdinalIgnoreCase))
                    {
                        existingChannel.IsDefault = false;
                    }
                    existingChannel.Rules.Clear();
                    existingChannel.Rules.AddRange(channel.Rules);
                    if (existingChannel.Name.Equals(defaultChannel?.Name))
                    {
                        defaultChannelUpdated = true;
                    }
                    var modified = await Repository.Channels.Modify(existingChannel).ConfigureAwait(false);
                    results.Add(new KeyValuePair<string, ChannelResource>(channel.Id, modified));
                }
                else
                {
                    Log.Debug("Channel does not exist, a new channel will be created");
                    channel.ProjectId = importedProject.Id;
                    if (channel.LifecycleId != null)
                    {
                        channel.LifecycleId = channelLifecycles[channel.LifecycleId].Id;
                    }

                    var created = await Repository.Channels.Create(channel).ConfigureAwait(false);
                    results.Add(new KeyValuePair<string, ChannelResource>(channel.Id, created));
                }

            }

            if (!KeepExistingProjectChannels && !defaultChannelUpdated)
            {
                await Repository.Channels.Delete(defaultChannel).ConfigureAwait(false);
            }

            return results;
        }

        async Task<ProjectResource> ImportProject(ProjectResource project, string projectGroupId, IDictionary<string, LibraryVariableSetResource> libraryVariableSets)
        {
            Log.Debug("Importing Project");
            var existingProject = await Repository.Projects.FindByName(project.Name).ConfigureAwait(false);
            if (existingProject != null)
            {
                KeepExistingProjectChannels = true;
                Log.Debug("Project already exist, project will be updated with new settings");
                existingProject.ProjectGroupId = projectGroupId;
                existingProject.DefaultToSkipIfAlreadyInstalled = project.DefaultToSkipIfAlreadyInstalled;
                existingProject.Description = project.Description;
                existingProject.IsDisabled = project.IsDisabled;
                existingProject.IncludedLibraryVariableSetIds.Clear();
                existingProject.IncludedLibraryVariableSetIds.AddRange(libraryVariableSets.Values.Select(v => v.Id));
                existingProject.Slug = project.Slug;
                existingProject.VersioningStrategy.DonorPackageStepId = project.VersioningStrategy.DonorPackageStepId;
                existingProject.VersioningStrategy.Template = project.VersioningStrategy.Template;

                return await Repository.Projects.Modify(existingProject).ConfigureAwait(false);
            }
            Log.Debug("Project does not exist, a new project will be created");
            project.ProjectGroupId = projectGroupId;
            project.IncludedLibraryVariableSetIds.Clear();
            project.IncludedLibraryVariableSetIds.AddRange(libraryVariableSets.Values.Select(v => v.Id));

            return await Repository.Projects.Create(project).ConfigureAwait(false);
        }

        protected async Task<CheckedReferences<ProjectGroupResource>> CheckProjectGroup(ReferenceDataItem projectGroup)
        {
            Log.Debug("Checking that the Project Group exist");
            var dependencies = new CheckedReferences<ProjectGroupResource>();
            var group = await Repository.ProjectGroups.FindByName(projectGroup.Name).ConfigureAwait(false);
            dependencies.Register(projectGroup.Name, projectGroup.Id, group);
            return dependencies;
        }

        protected async Task<CheckedReferences<LibraryVariableSetResource>> CheckLibraryVariableSets(List<ReferenceDataItem> libraryVariableSets)
        {
            Log.Debug("Checking that all Library Variable Sets exist");
            var dependencies = new CheckedReferences<LibraryVariableSetResource>();
            var allVariableSets = await Repository.LibraryVariableSets.FindAll().ConfigureAwait(false);
            foreach (var libraryVariableSet in libraryVariableSets)
            {
                var variableSet = allVariableSets.Find(avs => avs.Name == libraryVariableSet.Name);
                dependencies.Register(libraryVariableSet.Name, libraryVariableSet.Id, variableSet);
            }
            return dependencies;
        }

        protected async Task<CheckedReferences<FeedResource>> CheckNuGetFeedsExist(List<ReferenceDataItem> nugetFeeds)
        {
            Log.Debug("Checking that all NuGet Feeds exist");
            var dependencies = new CheckedReferences<FeedResource>();
            foreach (var nugetFeed in nugetFeeds)
            {
                FeedResource feed = null;
                if (FeedCustomExpressionHelper.IsRealFeedId(nugetFeed.Id))
                    feed = await Repository.Feeds.FindByName(nugetFeed.Name).ConfigureAwait(false);
                else
                    feed = FeedCustomExpressionHelper.CustomExpressionFeedWithId(nugetFeed.Id);

                dependencies.Register(nugetFeed.Name, nugetFeed.Id, feed);
            }
            return dependencies;
        }

        protected async Task<CheckedReferences<ActionTemplateResource>> CheckActionTemplates(List<ReferenceDataItem> actionTemplates)
        {
            Log.Debug("Checking that all Action Templates exist");
            var dependencies = new CheckedReferences<ActionTemplateResource>();
            foreach (var actionTemplate in actionTemplates)
            {
                var template = await actionTemplateRepository.FindByName(actionTemplate.Name).ConfigureAwait(false);
                dependencies.Register(actionTemplate.Name, actionTemplate.Id, template);
            }
            return dependencies;
        }

        protected async Task<CheckedReferences<MachineResource>> CheckMachinesExist(List<ReferenceDataItem> machineList)
        {
            Log.Debug("Checking that all machines exist");
            var dependencies = new CheckedReferences<MachineResource>();
            foreach (var m in machineList)
            {
                var machine = await Repository.Machines.FindByName(m.Name).ConfigureAwait(false);
                dependencies.Register(m.Name, m.Id, machine);
            }
            return dependencies;
        }

        protected async Task<CheckedReferences<EnvironmentResource>> CheckEnvironmentsExist(List<ReferenceDataItem> environmentList)
        {
            Log.Debug("Checking that all environments exist");
            var dependencies = new CheckedReferences<EnvironmentResource>();
            foreach (var env in environmentList)
            {
                var environment = await Repository.Environments.FindByName(env.Name).ConfigureAwait(false);
                dependencies.Register(env.Name, env.Id, environment);
            }
            return dependencies;
        }

        protected async Task<CheckedReferences<LifecycleResource>> CheckChannelLifecycles(List<ReferenceDataItem> channelLifecycles)
        {
            Log.Debug("Checking that all channel lifecycles exist");
            var dependencies = new CheckedReferences<LifecycleResource>();

            foreach (var channelLifecycle in channelLifecycles)
            {
                var lifecycle = await Repository.Lifecycles.FindOne(lc => lc.Name == channelLifecycle.Name).ConfigureAwait(false);
                dependencies.Register(channelLifecycle.Name, channelLifecycle.Id, lifecycle);
            }
            return dependencies;
        }

    }
}<|MERGE_RESOLUTION|>--- conflicted
+++ resolved
@@ -145,13 +145,9 @@
                     (await ImportProjectChannels(validatedImportSettings.Channels.ToList(), importedProject, validatedImportSettings.ChannelLifecycles).ConfigureAwait(false))
                         .ToDictionary(k => k.Key, v => v.Value);
 
-<<<<<<< HEAD
+                await MapReleaseCreationStrategyChannel(importedProject, importedChannels);
+
                 await ImportDeploymentProcess(validatedImportSettings.DeploymentProcess, importedProject, validatedImportSettings.Environments, validatedImportSettings.Feeds, validatedImportSettings.Templates, importedChannels).ConfigureAwait(false);
-=======
-                MapReleaseCreationStrategyChannel(importedProject, importedChannels);
-
-                ImportDeploymentProcess(validatedImportSettings.DeploymentProcess, importedProject, validatedImportSettings.Environments, validatedImportSettings.Feeds, validatedImportSettings.Templates, importedChannels);
->>>>>>> ac00dd32
 
                 await ImportVariableSets(validatedImportSettings.VariableSet, importedProject, validatedImportSettings.Environments, validatedImportSettings.Machines, importedChannels, validatedImportSettings.ScopeValuesUsed).ConfigureAwait(false);
 
@@ -171,19 +167,15 @@
             }
         }
 
-<<<<<<< HEAD
+        Task MapReleaseCreationStrategyChannel(ProjectResource importedProject, Dictionary<string, ChannelResource> channelMap)
+        {
+            if (importedProject.ReleaseCreationStrategy?.ChannelId == null)
+                return Task.CompletedTask;
+            importedProject.ReleaseCreationStrategy.ChannelId = channelMap[importedProject.ReleaseCreationStrategy.ChannelId].Id;
+            return Repository.Projects.Modify(importedProject);
+        }
+
         protected async Task<LifecycleResource> CheckProjectLifecycle(ReferenceDataItem lifecycle)
-=======
-        void MapReleaseCreationStrategyChannel(ProjectResource importedProject, Dictionary<string, ChannelResource> channelMap)
-        {
-            if (importedProject.ReleaseCreationStrategy?.ChannelId == null)
-                return;
-            importedProject.ReleaseCreationStrategy.ChannelId = channelMap[importedProject.ReleaseCreationStrategy.ChannelId].Id;
-            Repository.Projects.Modify(importedProject);
-        }
-
-        protected LifecycleResource CheckProjectLifecycle(ReferenceDataItem lifecycle)
->>>>>>> ac00dd32
         {
             var existingLifecycles = await Repository.Lifecycles.FindAll().ConfigureAwait(false);
             if (existingLifecycles.Count == 0)
